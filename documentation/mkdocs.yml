--- conflicted
+++ resolved
@@ -147,9 +147,7 @@
     - 'developer/organisations.md'
     - 'developer/users.md'
     - 'developer/testing.md'
-<<<<<<< HEAD
     - 'developer/submission.md'
-=======
     - KPI Definitions:
       - 'developer/kpis/kpi_definitions.md'
       - 'developer/kpis/patient_characteristics.md'
@@ -161,5 +159,4 @@
       - 'developer/kpis/care_at_diagnosis.md'
       - 'developer/kpis/outcomes.md'
     - KPI Class: 'developer/kpis/kpi_class.md'
-      # - Tests: 'developer/kpis/tests.md'
->>>>>>> d4ec71e2
+      # - Tests: 'developer/kpis/tests.md'