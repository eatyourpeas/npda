--- conflicted
+++ resolved
@@ -496,32 +496,10 @@
                     organisation_employer
                 )
 
-<<<<<<< HEAD
-                # store the users PDU and ODS code in session as these are used to scope the data the user can see
-                if "ods_code" not in self.request.session:
-                    self.request.session["ods_code"] = current_user_ods_code
-
-                if "pz_code" not in self.request.session:
-                    self.request.session["pz_code"] = current_user_pz_code
-
-                if "organisation_choices" not in self.request.session:
-                    # get all NHS organisations in user's PDU as list of tuples (ODS code, name)
-                    self.request.session["organisation_choices"] = [
-                        (choice["ods_code"], choice["name"])
-                        for choice in sibling_organisations["organisations"]
-                    ]
-
-                if "pdu_choices" not in self.request.session:
-                    # this is a list of all pz_codes in the UK to populate the PDU selects
-                    self.request.session["pdu_choices"] = (
-                        organisations_adapter.get_all_pdus_list_choices()
-                    )
-=======
                 # Update the session with the new session object
                 self.request.session.update(new_session_object)
 
                 # Override normal auth flow behaviour, redirect straight to home page
->>>>>>> c79aa5a0
                 return redirect("home")
 
         # Otherwise, continue with usual workflow
@@ -542,11 +520,8 @@
             organisation_employer
         )
 
-<<<<<<< HEAD
-=======
         self.request.session.update(new_session_object)
 
->>>>>>> c79aa5a0
         # redirect to home page
         login_redirect_url = reverse(settings.LOGIN_REDIRECT_URL)
 
