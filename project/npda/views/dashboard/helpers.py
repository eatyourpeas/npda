"""Helper functions for dashboard views including calculations and data manipulation."""

# Python imports
from collections import Counter, defaultdict
from decimal import Decimal
import logging
from dateutil.relativedelta import relativedelta
from typing import Literal


from django.db.models import QuerySet, Count

from project.constants.ethnicities import ETHNICITIES
from project.constants.sex_types import SEX_TYPE
from project.constants.types.kpi_types import KPIRegistry
from project.npda.models.patient import Patient

from project.npda.kpi_class.kpis import CalculateKPIS
from project.npda.views.dashboard.template_data import *

# LOGGING
logger = logging.getLogger(__name__)


def add_number_of_figures_coloured_for_chart(
    value_counts_dict: dict[
        Literal["care", "died_or_transitioned", "comorbidity_and_testing"],
        dict[Literal["total_eligible", "total_ineligible", "pct"], int],
    ],
    n_figures_total: int = 5,
) -> dict[
    Literal["total_eligible", "total_ineligible", "pct", "figures_coloured"], int
]:
    """
    Add number of figures coloured to a value counts dict
    """
    # divisor is 100 / n_figures_total
    divisor = 100 / n_figures_total

    for category, vcs in value_counts_dict.items():
        for key, value in vcs.items():
            value_counts_dict[category][key]["figures_coloured"] = int(
                value["pct"] / divisor
            )

    return dict(value_counts_dict)


def get_total_eligible_pts_diabetes_type_value_counts(
    eligible_pts_queryset: QuerySet,
) -> dict:
    """Gets value counts dict for total eligible patients stratified by diabetes type

    Returns empty dict if no eligible pts."""

    eligible_pts_diabetes_type_counts = eligible_pts_queryset.values(
        "diabetes_type"
    ).annotate(count=Count("diabetes_type"))

    if not eligible_pts_diabetes_type_counts.exists():
        return {}

    eligible_pts_diabetes_type_value_counts = defaultdict(int)
    for item in eligible_pts_diabetes_type_counts:
        diabetes_type = item["diabetes_type"]
        count = item["count"]

        # These are T1/T2DM types
        if diabetes_type == 1:
            diabetes_type_str = "T1DM"
            eligible_pts_diabetes_type_value_counts[diabetes_type_str] += count
        elif diabetes_type == 2:
            diabetes_type_str = "T2DM"
            eligible_pts_diabetes_type_value_counts[diabetes_type_str] += count
        else:
            # Count as 'Other rare forms'
            diabetes_type_str = "Other rare forms"
            eligible_pts_diabetes_type_value_counts[diabetes_type_str] += count

    # Convert to percentages
    eligible_pts_diabetes_type_value_counts = convert_value_counts_dict_to_pct(
        eligible_pts_diabetes_type_value_counts
    )

    return eligible_pts_diabetes_type_value_counts


def get_pt_characteristics_value_counts_pct(
    kpi_name_registry: KPIRegistry,
    kpi_calculations_object: dict,
) -> dict[
    Literal["care", "died_or_transitioned", "comorbidity_and_testing"],
    dict[Literal["total_eligible", "total_ineligible", "pct"], int],
]:
    """Gets value counts dict for:

    care
    - age_gte_12yo (KPI4)
    - complete_year_of_care (KPI5)
    - age_gte_12yo_and_complete_year_of_care (KPI6)

    died_or_transitioned
    - died (KPI8)
    - transitioned (KPI9)

    comorbidity_and_testing
    - coeliac (KPI10)
    - thyroid (kpi11)
    - ketone_testing (KPI12)

    NOTE: rounds DOWN (convert float to int) for percentage calculation
    """
    # Get attribute names and labels
    relevant_kpis = [4, 5, 6, 8, 9, 10, 11, 12]
    kpi_attr_names = [
        kpi_name_registry.get_attribute_name(kpi) for kpi in relevant_kpis
    ]

    value_counts = defaultdict(lambda: {"count": 0, "total": 0, "pct": 0})
    # These are all just counts so only total_eligble and total_ineligible have values
    for kpi_attr in kpi_attr_names:

        total_eligible = kpi_calculations_object[kpi_attr]["total_eligible"]
        total_ineligible = kpi_calculations_object[kpi_attr]["total_ineligible"]

        # Need all 3 for front end chart
        value_counts[kpi_attr]["count"] = total_eligible
        value_counts[kpi_attr]["total"] = total_eligible + total_ineligible
        value_counts[kpi_attr]["pct"] = (
            int(total_eligible / value_counts[kpi_attr]["total"] * 100)
            if value_counts[kpi_attr]["total"] > 0
            else 0
        )

    # Now put into the 3 categories
    categories_vc = defaultdict(dict)
    for kpi in [4, 5, 6]:
        kpi_attr = kpi_name_registry.get_attribute_name(kpi)
        categories_vc["care"][kpi_attr] = value_counts[kpi_attr]

    for kpi in [8, 9]:
        kpi_attr = kpi_name_registry.get_attribute_name(kpi)
        categories_vc["died_or_transitioned"][kpi_attr] = value_counts[kpi_attr]

    for kpi in [10, 11, 12]:
        kpi_attr = kpi_name_registry.get_attribute_name(kpi)
        categories_vc["comorbidity_and_testing"][kpi_attr] = value_counts[kpi_attr]

    return dict(categories_vc)


def get_care_at_diagnosis_vcs_pct(
    kpi_41_values: dict,
    kpi_42_values: dict,
    kpi_43_values: dict,
) -> dict:
    """Get value counts for care at diagnosis KPIs (41, 42, 43)

    - coeliac (KPI41)
    - thyroid (KPI42)
    - carb counting ed (KPI43)

    NOTE: rounds DOWN (convert float to int) for percentage calculation
    """
    data = {}

    data["coeliac_disease_screening"] = {
        "total_passed": kpi_41_values["total_passed"],
        "total_eligible": kpi_41_values["total_eligible"],
        "pct": (
            int(kpi_41_values["total_passed"] / kpi_41_values["total_eligible"] * 100)
            if kpi_41_values["total_eligible"]
            else 0
        ),
        "label": "Coeliac Disease Screening",
    }

    data["thyroid_disease_screening"] = {
        "total_passed": kpi_42_values["total_passed"],
        "total_eligible": kpi_42_values["total_eligible"],
        "pct": (
            int(kpi_42_values["total_passed"] / kpi_42_values["total_eligible"] * 100)
            if kpi_42_values["total_eligible"]
            else 0
        ),
        "label": "Thyroid Disease Screening",
    }

    data["carbohydrate_counting_education"] = {
        "total_passed": kpi_43_values["total_passed"],
        "total_eligible": kpi_43_values["total_eligible"],
        "pct": (
            int(kpi_43_values["total_passed"] / kpi_43_values["total_eligible"] * 100)
            if kpi_43_values["total_eligible"]
            else 0
        ),
        "label": "Carbohydrate Counting Education",
    }

    return data


def get_pt_demographic_value_counts(
    all_eligible_pts_queryset: QuerySet[Patient],
) -> tuple[
    dict[Literal["Female", "Male", "Unknown"], int],
    dict[str, int],
    dict[
        Literal[
            1,
            2,
            3,
            4,
            5,
        ],
        int,
    ],
]:
    """Get value counts for pt demographics:

    - sex
    - ethnicity
    - imd
    """

    all_values = all_eligible_pts_queryset.values(
        "sex", "ethnicity", "index_of_multiple_deprivation_quintile"
    )
    sex_map = dict(SEX_TYPE)
    sex_counts = Counter(sex_map[item["sex"]] for item in all_values)
    ethnicity_map = dict(ETHNICITIES)
    ethnicity_counts = Counter(ethnicity_map[item["ethnicity"]] for item in all_values)
    imd_map = {
        1: "1st Quintile",
        2: "2nd Quintile",
        3: "3rd Quintile",
        4: "4th Quintile",
        5: "5th Quintile",
    }
    imd_counts = Counter(
        imd_map[item["index_of_multiple_deprivation_quintile"]] for item in all_values
    )

    return (
        sex_counts,
        ethnicity_counts,
        imd_counts,
    )


def get_hc_completion_rate_vcs(
    kpi_32_1_values: dict,
    kpi_32_2_values: dict,
    kpi_32_3_values: dict,
):
    """
    Get value counts for health checks completion rates
    """

    # Just need pass and fail
    vcs = {}
    for ix, kpi_values in enumerate(
        [kpi_32_1_values, kpi_32_2_values, kpi_32_3_values], start=1
    ):
        if ix == 1:
            kpi_label = "< 12 years old"
        elif ix == 2:
            kpi_label = ">= 12 years old"
        else:
            kpi_label = "Overall"

        vcs[f"kpi_32_{ix}_values"] = {
            "total_passed": kpi_values["total_passed"],
            "total_eligible": kpi_values["total_eligible"],
            "pct": (
                int(kpi_values["total_passed"] / kpi_values["total_eligible"] * 100)
                if kpi_values["total_passed"]
                else 0
            ),
            "label": kpi_label,
        }

    return vcs


def get_hba1c_value_counts_stratified_by_diabetes_type(
    calculate_kpis_instance: CalculateKPIS,
) -> dict:
    """Gets the data for plotting on the chart.

    The KPI class does not stratify by diabetes type so we need to do this here."""

    # Get the query sets (the hba1c value)
    hba1c_vals = (
        calculate_kpis_instance.calculate_kpi_hba1c_vals_stratified_by_diabetes_type()
    )

    return hba1c_vals


def add_number_of_figures_coloured_for_chart(
    value_counts_dict: dict[
        Literal["care", "died_or_transitioned", "comorbidity_and_testing"],
        dict[Literal["total_eligible", "total_ineligible", "pct"], int],
    ],
    n_figures_total: int = 5,
) -> dict[
    Literal["total_eligible", "total_ineligible", "pct", "figures_coloured"], int
]:
    """
    Add number of figures coloured to a value counts dict
    """
    # divisor is 100 / n_figures_total
    divisor = 100 / n_figures_total

    for category, vcs in value_counts_dict.items():
        for key, value in vcs.items():
            value_counts_dict[category][key]["figures_coloured"] = int(
                value["pct"] / divisor
            )

    return dict(value_counts_dict)


def get_total_eligible_pts_diabetes_type_value_counts(
    eligible_pts_queryset: QuerySet,
) -> dict:
    """Gets value counts dict for total eligible patients stratified by diabetes type"""

    eligible_pts_diabetes_type_counts = eligible_pts_queryset.values(
        "diabetes_type"
    ).annotate(count=Count("diabetes_type"))
    eligible_pts_diabetes_type_value_counts = defaultdict(int)
    for item in eligible_pts_diabetes_type_counts:
        diabetes_type = item["diabetes_type"]
        count = item["count"]

        # These are T1/T2DM types
        if diabetes_type == 1:
            diabetes_type_str = "T1DM"
            eligible_pts_diabetes_type_value_counts[diabetes_type_str] += count
        elif diabetes_type == 2:
            diabetes_type_str = "T2DM"
            eligible_pts_diabetes_type_value_counts[diabetes_type_str] += count
        else:
            # Count as 'Other rare forms'
            diabetes_type_str = "Other rare forms"
            eligible_pts_diabetes_type_value_counts[diabetes_type_str] += count

    # Convert to percentages
    eligible_pts_diabetes_type_value_counts = convert_value_counts_dict_to_pct(
        eligible_pts_diabetes_type_value_counts
    )

    return eligible_pts_diabetes_type_value_counts


def get_pt_characteristics_value_counts_pct(
    kpi_name_registry: KPIRegistry,
    kpi_calculations_object: dict,
) -> dict[
    Literal["care", "died_or_transitioned", "comorbidity_and_testing"],
    dict[Literal["total_eligible", "total_ineligible", "pct"], int],
]:
    """Gets value counts dict for:

    care
    - age_gte_12yo (KPI4)
    - complete_year_of_care (KPI5)
    - age_gte_12yo_and_complete_year_of_care (KPI6)

    died_or_transitioned
    - died (KPI8)
    - transitioned (KPI9)

    comorbidity_and_testing
    - coeliac (KPI10)
    - thyroid (kpi11)
    - ketone_testing (KPI12)

    NOTE: rounds DOWN (convert float to int) for percentage calculation
    """
    # Get attribute names and labels
    relevant_kpis = [4, 5, 6, 8, 9, 10, 11, 12]
    kpi_attr_names = [
        kpi_name_registry.get_attribute_name(kpi) for kpi in relevant_kpis
    ]

    value_counts = defaultdict(lambda: {"count": 0, "total": 0, "pct": 0})
    # These are all just counts so only total_eligble and total_ineligible have values
    for kpi_attr in kpi_attr_names:

        total_eligible = kpi_calculations_object[kpi_attr]["total_eligible"]
        total_ineligible = kpi_calculations_object[kpi_attr]["total_ineligible"]

        # Need all 3 for front end chart
        value_counts[kpi_attr]["count"] = total_eligible
        value_counts[kpi_attr]["total"] = total_eligible + total_ineligible
        value_counts[kpi_attr]["pct"] = (
            int(total_eligible / value_counts[kpi_attr]["total"] * 100)
            if value_counts[kpi_attr]["total"] > 0
            else 0
        )

    # Now put into the 3 categories
    categories_vc = defaultdict(dict)
    for kpi in [4, 5, 6]:
        kpi_attr = kpi_name_registry.get_attribute_name(kpi)
        categories_vc["care"][kpi_attr] = value_counts[kpi_attr]

    for kpi in [8, 9]:
        kpi_attr = kpi_name_registry.get_attribute_name(kpi)
        categories_vc["died_or_transitioned"][kpi_attr] = value_counts[kpi_attr]

    for kpi in [10, 11, 12]:
        kpi_attr = kpi_name_registry.get_attribute_name(kpi)
        categories_vc["comorbidity_and_testing"][kpi_attr] = value_counts[kpi_attr]

    return dict(categories_vc)


def get_pt_demographic_value_counts(
    all_eligible_pts_queryset: QuerySet[Patient],
) -> tuple[
    dict[Literal["Female", "Male", "Unknown"], int],
    dict[str, int],
    dict[
        Literal[
            1,
            2,
            3,
            4,
            5,
        ],
        int,
    ],
]:
    """Get value counts for pt demographics:

    - sex
    - ethnicity
    - imd
    """

    all_values = all_eligible_pts_queryset.values(
        "sex", "ethnicity", "index_of_multiple_deprivation_quintile"
    )
    sex_map = dict(SEX_TYPE)
    sex_counts = Counter(sex_map[item["sex"]] for item in all_values)
    ethnicity_map = dict(ETHNICITIES)
    ethnicity_counts = Counter(ethnicity_map[item["ethnicity"]] for item in all_values)
    imd_map = {
        1: "1st Quintile",
        2: "2nd Quintile",
        3: "3rd Quintile",
        4: "4th Quintile",
        5: "5th Quintile",
    }
    imd_counts = Counter(
        imd_map[item["index_of_multiple_deprivation_quintile"]] for item in all_values
    )

    return (
        sex_counts,
        ethnicity_counts,
        imd_counts,
    )


def get_total_eligible_pts_diabetes_type_value_counts(
    eligible_pts_queryset: QuerySet,
) -> dict:
    """Gets value counts dict for total eligible patients stratified by diabetes type"""

    eligible_pts_diabetes_type_counts = eligible_pts_queryset.values(
        "diabetes_type"
    ).annotate(count=Count("diabetes_type"))
    eligible_pts_diabetes_type_value_counts = defaultdict(int)
    for item in eligible_pts_diabetes_type_counts:
        diabetes_type = item["diabetes_type"]
        count = item["count"]

        # These are T1/T2DM types
        if diabetes_type == 1:
            diabetes_type_str = "T1DM"
            eligible_pts_diabetes_type_value_counts[diabetes_type_str] += count
        elif diabetes_type == 2:
            diabetes_type_str = "T2DM"
            eligible_pts_diabetes_type_value_counts[diabetes_type_str] += count
        else:
            # Count as 'Other rare forms'
            diabetes_type_str = "Other rare forms"
            eligible_pts_diabetes_type_value_counts[diabetes_type_str] += count

    # Convert to percentages
    eligible_pts_diabetes_type_value_counts = convert_value_counts_dict_to_pct(
        eligible_pts_diabetes_type_value_counts
    )

    return eligible_pts_diabetes_type_value_counts


def get_tx_regimen_value_counts_pcts(
    kpi_name_registry: KPIRegistry,
    kpi_calculations_object: dict,
) -> dict:
    """Get value counts with pcts for treatment regimen KPIs

    - treatment_regimen (KPIs 13-15)
    """
    # Get attribute names and labels
    relevant_kpis = [13, 14, 15]
    # Labels used for bar chart htmx partial
    labels = [
        "1-3 insulin injections per day",
        "Multiple injections per day",
        "Insulin pump",
    ]
    kpi_attr_names = [
        kpi_name_registry.get_attribute_name(kpi) for kpi in relevant_kpis
    ]

    value_counts = defaultdict(lambda: {"count": 0, "total": 0, "pct": 0})

    for label, kpi_attr in zip(labels, kpi_attr_names):
        total_eligible = kpi_calculations_object[kpi_attr]["total_eligible"]
        total_ineligible = kpi_calculations_object[kpi_attr]["total_ineligible"]

        # Need these keys for bar chart partial
        value_counts[kpi_attr]["count"] = total_eligible
        value_counts[kpi_attr]["total"] = total_eligible + total_ineligible
        value_counts[kpi_attr]["pct"] = (
            int(total_eligible / value_counts[kpi_attr]["total"] * 100)
            if value_counts[kpi_attr]["total"] > 0
            else 0
        )
        value_counts[kpi_attr]["label"] = label

    return dict(value_counts)


def get_glucose_monitoring_value_counts_pcts(
    kpi_name_registry: KPIRegistry,
    kpi_calculations_object: dict,
) -> dict:
    """Get value counts with pcts for glucose monitoring KPIs:

    - glucose_monitoring (KPIs 21-23)
    """
    # Get attribute names and labels
    relevant_kpis = [21, 22, 23]
    kpi_attr_names = [
        kpi_name_registry.get_attribute_name(kpi) for kpi in relevant_kpis
    ]

    # Labels used for bar chart htmx partial
    labels = [
        "Flash glucose monitor",
        "Continuous glucose monitor with alarms",
        "T1DM and Continuous glucose monitor with alarms",
    ]

    value_counts = defaultdict(lambda: {"count": 0, "total": 0, "pct": 0})

    for label, kpi_attr in zip(labels, kpi_attr_names):
        total_eligible = kpi_calculations_object[kpi_attr]["total_eligible"]
        total_ineligible = kpi_calculations_object[kpi_attr]["total_ineligible"]

        value_counts[kpi_attr]["count"] = total_eligible
        value_counts[kpi_attr]["total"] = total_eligible + total_ineligible
        value_counts[kpi_attr]["pct"] = (
            int(total_eligible / value_counts[kpi_attr]["total"] * 100)
            if value_counts[kpi_attr]["total"] > 0
            else 0
        )
        value_counts[kpi_attr]["label"] = label

    return dict(value_counts)


def get_pt_characteristics_value_counts_pct(
    kpi_name_registry: KPIRegistry,
    kpi_calculations_object: dict,
) -> dict[
    Literal["care", "died_or_transitioned", "comorbidity_and_testing"],
    dict[Literal["total_eligible", "total_ineligible", "pct"], int],
]:
    """Gets value counts dict for:

    care
    - age_gte_12yo (KPI4)
    - complete_year_of_care (KPI5)
    - age_gte_12yo_and_complete_year_of_care (KPI6)

    died_or_transitioned
    - died (KPI8)
    - transitioned (KPI9)

    comorbidity_and_testing
    - coeliac (KPI10)
    - thyroid (kpi11)
    - ketone_testing (KPI12)

    NOTE: rounds DOWN (convert float to int) for percentage calculation
    """
    # Get attribute names and labels
    relevant_kpis = [4, 5, 6, 8, 9, 10, 11, 12]
    kpi_attr_names = [
        kpi_name_registry.get_attribute_name(kpi) for kpi in relevant_kpis
    ]

    value_counts = defaultdict(lambda: {"count": 0, "total": 0, "pct": 0})
    # These are all just counts so only total_eligble and total_ineligible have values
    for kpi_attr in kpi_attr_names:

        total_eligible = kpi_calculations_object[kpi_attr]["total_eligible"]
        total_ineligible = kpi_calculations_object[kpi_attr]["total_ineligible"]

        # Need all 3 for front end chart
        value_counts[kpi_attr]["count"] = total_eligible
        value_counts[kpi_attr]["total"] = total_eligible + total_ineligible
        value_counts[kpi_attr]["pct"] = (
            int(total_eligible / value_counts[kpi_attr]["total"] * 100)
            if value_counts[kpi_attr]["total"] > 0
            else 0
        )

    # Now put into the 3 categories
    categories_vc = defaultdict(dict)
    for kpi in [4, 5, 6]:
        kpi_attr = kpi_name_registry.get_attribute_name(kpi)
        categories_vc["care"][kpi_attr] = value_counts[kpi_attr]

    for kpi in [8, 9]:
        kpi_attr = kpi_name_registry.get_attribute_name(kpi)
        categories_vc["died_or_transitioned"][kpi_attr] = value_counts[kpi_attr]

    for kpi in [10, 11, 12]:
        kpi_attr = kpi_name_registry.get_attribute_name(kpi)
        categories_vc["comorbidity_and_testing"][kpi_attr] = value_counts[kpi_attr]

    return dict(categories_vc)


def get_additional_care_processes_value_counts(
    additional_care_processes_kpi_attr_names: list[str],
    kpi_calculations_object: dict,
) -> dict:
    """Denominator already is CYP with T1DM (with completed year of care)

    So can just use values from kpi calculator. Just need to restructure and calc pct"""

    labels = [
        "HbA1c 4+",
        "Psychological Assessment",
        "Smoking status screened",
        "Referral to smoking cessation service",
        "Additional dietetic appointment offered",
        "Patients attending additional dietetic appointment",
        "Influenza immunisation reccommended",
        "Sick day rules advice",
    ]

    value_counts = defaultdict(lambda: {"count": 0, "total": 0, "pct": 0})

    for ix, kpi_attr in enumerate(additional_care_processes_kpi_attr_names):
        total_eligible = kpi_calculations_object[kpi_attr]["total_eligible"]
        total_ineligible = kpi_calculations_object[kpi_attr]["total_ineligible"]

        # Need all 3 for front end chart
        value_counts[kpi_attr]["count"] = total_eligible
        value_counts[kpi_attr]["total"] = total_eligible + total_ineligible
        value_counts[kpi_attr]["pct"] = (
            round(total_eligible / value_counts[kpi_attr]["total"] * 100, 1)
            if value_counts[kpi_attr]["total"] > 0
            else 0
        )
        value_counts[kpi_attr]["label"] = labels[ix]

    return dict(value_counts)


def get_admissions_value_counts_absolute(
    admissions_kpi_attr_names: list[str],
    kpi_calculations_object=dict,
):
    """Can simply get the .total_passed value for the absolute counts"""

    absolute_value_counts = {}
    for kpi_attr in admissions_kpi_attr_names:
        absolute_value_counts[kpi_attr] = kpi_calculations_object[kpi_attr][
            "total_passed"
        ]

    return absolute_value_counts


def get_pt_demographic_value_counts(
    all_eligible_pts_queryset: QuerySet[Patient],
) -> tuple[
    dict[Literal["Female", "Male", "Unknown"], int],
    dict[str, int],
    dict[
        Literal[
            1,
            2,
            3,
            4,
            5,
        ],
        int,
    ],
]:
    """Get value counts for pt demographics:

    - sex
    - ethnicity
    - imd
    """

    all_values = all_eligible_pts_queryset.values(
        "sex", "ethnicity", "index_of_multiple_deprivation_quintile"
    )
    sex_map = dict(SEX_TYPE)
    sex_counts = Counter(sex_map[item["sex"]] for item in all_values)
    ethnicity_map = dict(ETHNICITIES)
    ethnicity_counts = Counter(ethnicity_map[item["ethnicity"]] for item in all_values)
    imd_map = {
        1: "1st Quintile",
        2: "2nd Quintile",
        3: "3rd Quintile",
        4: "4th Quintile",
        5: "5th Quintile",
    }
    imd_counts = Counter(
        imd_map.get(item["index_of_multiple_deprivation_quintile"])
        for item in all_values
    )

    return (
        sex_counts,
        ethnicity_counts,
        imd_counts,
    )


def get_pt_level_table_data(
    category: Literal[
        "health_checks",
        "additional_care_processes",
        "care_at_diagnosis",
        "outcomes",
        "treatment",
    ],
    calculate_kpis_object: CalculateKPIS,
    kpi_calculations_object: dict,
) -> tuple[list[str], list[dict]]:
    """Get data for pt level table

    - headers
    - row_data

    where row_data is a list of dicts with the following example structure (keys are pt.pk):
        {
                11: {
                    nhs_number: str,
                    kpi_25_hba1c: bool,
                    kpi_26_bmi: bool,
                    kpi_27_thyroid: bool,
                    kpi_28_blood_pressure: bool | None,
                    kpi_29_urinary_albumin: bool | None,
                    kpi_30_retinal_screening: bool | None,
                    kpi_31_foot_examination: bool | None,
                    total: list[int, int],
                },
                12: {
                    nhs_number: str,
                    kpi_25_hba1c: bool,
                    kpi_26_bmi: bool,
                    kpi_27_thyroid: bool,
                    kpi_28_blood_pressure: bool | None,
                    kpi_29_urinary_albumin: bool | None,
                    kpi_30_retinal_screening: bool | None,
                    kpi_31_foot_examination: bool | None,
                    total: list[int, int],
                },
                ...
            }
    """

    get_attribute_name = calculate_kpis_object.kpi_name_registry.get_attribute_name
    kpi_attr_names = [get_attribute_name(i) for i in KPI_CATEGORY_ATTR_MAP[category]]

    if category == "health_checks":

        data = {}
        # First initialise the dict with all pts -> for health checks, this is KPI5 which can be found
        # via kpi_25's eligible pts
        for pt in kpi_calculations_object["calculated_kpi_values"]["kpi_25_hba1c"][
            "patient_querysets"
        ]["eligible"]:
            # Set all to None initially as updating as [True | False] if pt in [passed | failed]
            # querysets for each kpi -> if not in either, must mean they are ineligible (therefore None)
            data[pt.pk] = {kpi_attr_name: None for kpi_attr_name in kpi_attr_names}
            # Additional values we can calculate now
            if pt.nhs_number:
                data[pt.pk]["nhs_number"] = pt.nhs_number
            if pt.unique_reference_number:
                data[pt.pk]["nhs_number"] = pt.unique_reference_number
            else:
                data[pt.pk]["nhs_number"] = "Unknown"
            pt_is_gte_12yo = (
                pt.date_of_birth
                <= calculate_kpis_object.audit_start_date - relativedelta(years=12)
            )
            data[pt.pk]["is_gte_12yo"] = pt_is_gte_12yo
            # total = (passed / total)
            data[pt.pk]["total"] = [0, 7 if pt_is_gte_12yo else 3]

        # For each kpi, update the data dict with the pts that have passed and failed
        for kpi_attr_name in kpi_attr_names:

            kpi_pt_querysets = kpi_calculations_object["calculated_kpi_values"][
                kpi_attr_name
            ]["patient_querysets"]

            for pt in kpi_pt_querysets["passed"]:
                data[pt.pk]["total"][0] += 1
                data[pt.pk][kpi_attr_name] = True

            for pt in kpi_pt_querysets["failed"]:
                data[pt.pk][kpi_attr_name] = False

        # Finally add the headers. Need to add nhs_number, is_gte_12yo, and total to the headers
        headers = ["nhs_number", "is_gte_12yo"] + kpi_attr_names + ["total"]
        return headers, data

    elif category == "additional_care_processes":

        data = {}
        # Initialise with all eligible pts' pks as the key. Use kpi40 eligible
        # as this is KPI1 (all eligible pts)
        kpi_40_attr_name = calculate_kpis_object.kpi_name_registry.get_attribute_name(
            40
        )
        for pt in kpi_calculations_object["calculated_kpi_values"][kpi_40_attr_name][
            "patient_querysets"
        ]["eligible"]:
            # Set all to None initially as updating as [True | False] if pt in [passed | failed]
            # querysets for each kpi -> if not in either, must mean they are ineligible (therefore None)
            data[pt.pk] = {kpi_attr_name: None for kpi_attr_name in kpi_attr_names}
            # Additional values we can calculate now
            if pt.nhs_number:
                data[pt.pk]["nhs_number"] = pt.nhs_number
            if pt.unique_reference_number:
                data[pt.pk]["nhs_number"] = pt.unique_reference_number
            else:
                data[pt.pk]["nhs_number"] = "Unknown"

        # For each kpi, update the data dict with the pts that have passed and failed
        for kpi_attr_name in kpi_attr_names:

            kpi_pt_querysets = kpi_calculations_object["calculated_kpi_values"][
                kpi_attr_name
            ]["patient_querysets"]

            for pt in kpi_pt_querysets["passed"]:
                data[pt.pk][kpi_attr_name] = True

            for pt in kpi_pt_querysets["failed"]:
                data[pt.pk][kpi_attr_name] = False

        # Finally add the headers. Need to add nhs_number

        headers = ["nhs_number"] + kpi_attr_names
        return headers, data

    elif category == "care_at_diagnosis":
        data = {}

        for kpi_attr_name in kpi_attr_names:

            kpi_pt_querysets = kpi_calculations_object["calculated_kpi_values"][
                kpi_attr_name
            ]["patient_querysets"]

            # For each kpi_attribute's eligible pts, add to data dict
            for pt in kpi_pt_querysets["eligible"]:
                # If pt not already in, initialise with None for all kpi_attr_names
                if data.get(pt.pk) is None:
                    data[pt.pk] = {
                        kpi_attr_name: None for kpi_attr_name in kpi_attr_names
                    }
                    data[pt.pk]["nhs_number"] = pt.nhs_number

            for pt in kpi_pt_querysets["passed"]:
                data[pt.pk] = {kpi_attr_name: True}
                data[pt.pk]["nhs_number"] = pt.nhs_number

            for pt in kpi_pt_querysets["failed"]:
                data[pt.pk] = {kpi_attr_name: False}
                data[pt.pk]["nhs_number"] = pt.nhs_number

        # Finally add the headers. Need to add nhs_number
        headers = ["nhs_number"] + kpi_attr_names

        return headers, data

    elif category == "outcomes":

<<<<<<< HEAD
        tx_vals = [
            "1-3 injections/day",
            "4+ injections/day",
            "Insulin pump",
            "1-3 injections + blood glucose lowering meds",
            "4+ injections + blood glucose lowering meds",
            "Insulin pump + blood glucose lowering meds",
            "Dietary management alone",
            "Dietary management + blood glucose lowering meds",
        ]
        tx_vals_attr_map = {
            attr_name: tx_val for attr_name, tx_val in zip(kpi_attr_names, tx_vals)
        }

        # Just need to iterate through one for initialisation as all denominators are kpi 1
        kpi_13_attr_name = calculate_kpis_object.kpi_name_registry.get_attribute_name(
            13
        )
        for pt in kpi_calculations_object["calculated_kpi_values"][kpi_13_attr_name][
=======
        # Need to do some manual work as calculate_kpi methods perform aggregations of individual
        # pt values.

        # access helper methods
        get_median_hba1c_values_by_patient = (
            calculate_kpis_object.get_median_hba1c_values_by_patient
        )
        calculate_mean = calculate_kpis_object.calculate_mean

        # kpi 44 mean hba1c
        # Get the eligible pts
        kpi_pt_querysets = kpi_calculations_object["calculated_kpi_values"][get_attribute_name(44)][
>>>>>>> c0d62f4c
            "patient_querysets"
        ]

        # Start with the median hba1c values
        data = get_median_hba1c_values_by_patient(kpi_pt_querysets["eligible"])

        # data looks like a dict with pt.pk as key and data as value
        # {
        #     164: {
        #         "hb1ac_values": [
        #             Decimal("85.00"),
        #             ...
        #             Decimal("74.00"),
        #         ],
        #         "median": 77.0, <------------------- median value
        #         "nhs_number": "4739254131",
        #     },
        #     165: {
        #         "hb1ac_values": [
        #             Decimal("78.00"),
        #             ...
        #             Decimal("59.00"),
        #         ],
        #         "median": 77.0,
        #         "nhs_number": "4373272123",
        #     },
        # }

        # Have enough to start constructing the data dict for the table

        kpi_48_passed_pt_pks_queryset: QuerySet = kpi_calculations_object["calculated_kpi_values"][
            get_attribute_name(48)
        ]["patient_querysets"]["passed"].values_list("pk", flat=True)
        kpi_49_passed_pt_pks_queryset: QuerySet = kpi_calculations_object["calculated_kpi_values"][
            get_attribute_name(49)
        ]["patient_querysets"]["passed"].values_list("pk", flat=True)

        for pt_pk in data:

            pt_data: dict = data[pt_pk]

            # Whilst iterating, need to also add 'mean' hba1c values per patient's values object
            hba1cs: list[Decimal] = pt_data.pop("hb1ac_values")
            data[pt_pk]["kpi_44_mean_hba1c"] = round(calculate_mean(hba1cs), 1)
            # Rename
            data[pt_pk]["kpi_45_median_hba1c"] = round(pt_data.pop("median"), 1)

            # Remaining kpis 46-49
            # NOTE: because each key is already all eligible pts, we just need to find
            # relevant values for each key

            # Kpi 46
            data[pt_pk][get_attribute_name(46)] = (
                calculate_kpis_object.get_number_of_admissions_for_patient(
                    pt_pk=pt_pk,
                )
            )

<<<<<<< HEAD
            kpi_pt_querysets = kpi_calculations_object["calculated_kpi_values"][
                kpi_attr_name
            ]["patient_querysets"]
=======
            # kpi 47
            data[pt_pk][get_attribute_name(47)] = (
                calculate_kpis_object.get_number_of_dka_admissions_for_patient(
                    pt_pk=pt_pk,
                )
            )
>>>>>>> c0d62f4c

            # kpi 48
            data[pt_pk][get_attribute_name(48)] = kpi_48_passed_pt_pks_queryset.filter(
                pk=pt_pk
            ).exists()

            # kpi 49
            data[pt_pk][get_attribute_name(49)] = kpi_49_passed_pt_pks_queryset.filter(
                pk=pt_pk
            ).exists()

        # Finally add the headers. Need to add nhs_number
        headers = ["nhs_number"] + kpi_attr_names

        return headers, data

    elif category == "treatment":
        data = defaultdict(dict)

        # Maps for frontend rendering
        # Tx map
        tx_attr_vals_map = {
            get_attribute_name(13): "1-3 injections/day",
            get_attribute_name(14): "4+ injections/day",
            get_attribute_name(15): "Insulin pump",
            get_attribute_name(16): "1-3 injections + blood glucose lowering meds",
            get_attribute_name(17): "4+ injections + blood glucose lowering meds",
            get_attribute_name(18): "Insulin pump + blood glucose lowering meds",
            get_attribute_name(19): "Dietary management alone",
            get_attribute_name(20): "Dietary management + blood glucose lowering meds",
        }
        # CGM map
        cgm_attr_vals_map = {
            get_attribute_name(21): "Flash glucose monitor",
            get_attribute_name(22): "Continuous glucose monitor with alarms",
        }

        # Grab eligible patients (KPI 1, same for all)
        eligible_pts = kpi_calculations_object["calculated_kpi_values"][get_attribute_name(13)][
            "patient_querysets"
        ]["eligible"]

        # Start constructing the data dict

        for pt in eligible_pts:

            # Add nhs number
            data[pt.pk]["nhs_number"] = pt.nhs_number

            # Tx regimen col -> find the first True value in the tx_vals_attr_map
            data[pt.pk]["tx_regimen"] = None
            for tx_val_attr in tx_attr_vals_map:
                if (
                    kpi_calculations_object["calculated_kpi_values"][tx_val_attr][
                        "patient_querysets"
                    ]["passed"]
                    .filter(pk=pt.pk)
                    .exists()
                ):
                    data[pt.pk]["tx_regimen"] = tx_attr_vals_map[tx_val_attr]
                    break

            # CGM col -> find the first True value in the CGM kpis
            data[pt.pk]["cgm"] = None
            for glucose_monitoring_kpi_attr in cgm_attr_vals_map:
                if (
                    kpi_calculations_object["calculated_kpi_values"][glucose_monitoring_kpi_attr][
                        "patient_querysets"
                    ]["passed"]
                    .filter(pk=pt.pk)
                    .exists()
                ):
                    data[pt.pk]["cgm"] = cgm_attr_vals_map[glucose_monitoring_kpi_attr]
                    break

            # HCL col -> true or false
            data[pt.pk][get_attribute_name(24)] = (
                kpi_calculations_object["calculated_kpi_values"][get_attribute_name(24)][
                    "patient_querysets"
                ]["passed"]
                .filter(pk=pt.pk)
                .exists()
            )

        # Finally add the headers. Need to add nhs_number
        headers = ["nhs_number", "tx_regimen", "cgm", get_attribute_name(24)]

        return headers, dict(data)

    raise NotImplementedError(f"Category {category} not yet implemented")


def convert_value_counts_dict_to_pct(value_counts_dict: dict):
    """
    Convert a value counts dict to percentages
    """
    total = sum(value_counts_dict.values())

    value_counts_dict_pct = {}

    for key, value in value_counts_dict.items():
        value_counts_dict_pct[key] = int(value / total * 100)

    return value_counts_dict_pct<|MERGE_RESOLUTION|>--- conflicted
+++ resolved
@@ -908,27 +908,6 @@
 
     elif category == "outcomes":
 
-<<<<<<< HEAD
-        tx_vals = [
-            "1-3 injections/day",
-            "4+ injections/day",
-            "Insulin pump",
-            "1-3 injections + blood glucose lowering meds",
-            "4+ injections + blood glucose lowering meds",
-            "Insulin pump + blood glucose lowering meds",
-            "Dietary management alone",
-            "Dietary management + blood glucose lowering meds",
-        ]
-        tx_vals_attr_map = {
-            attr_name: tx_val for attr_name, tx_val in zip(kpi_attr_names, tx_vals)
-        }
-
-        # Just need to iterate through one for initialisation as all denominators are kpi 1
-        kpi_13_attr_name = calculate_kpis_object.kpi_name_registry.get_attribute_name(
-            13
-        )
-        for pt in kpi_calculations_object["calculated_kpi_values"][kpi_13_attr_name][
-=======
         # Need to do some manual work as calculate_kpi methods perform aggregations of individual
         # pt values.
 
@@ -940,10 +919,9 @@
 
         # kpi 44 mean hba1c
         # Get the eligible pts
-        kpi_pt_querysets = kpi_calculations_object["calculated_kpi_values"][get_attribute_name(44)][
->>>>>>> c0d62f4c
-            "patient_querysets"
-        ]
+        kpi_pt_querysets = kpi_calculations_object["calculated_kpi_values"][
+            get_attribute_name(44)
+        ]["patient_querysets"]
 
         # Start with the median hba1c values
         data = get_median_hba1c_values_by_patient(kpi_pt_querysets["eligible"])
@@ -972,12 +950,16 @@
 
         # Have enough to start constructing the data dict for the table
 
-        kpi_48_passed_pt_pks_queryset: QuerySet = kpi_calculations_object["calculated_kpi_values"][
-            get_attribute_name(48)
-        ]["patient_querysets"]["passed"].values_list("pk", flat=True)
-        kpi_49_passed_pt_pks_queryset: QuerySet = kpi_calculations_object["calculated_kpi_values"][
-            get_attribute_name(49)
-        ]["patient_querysets"]["passed"].values_list("pk", flat=True)
+        kpi_48_passed_pt_pks_queryset: QuerySet = kpi_calculations_object[
+            "calculated_kpi_values"
+        ][get_attribute_name(48)]["patient_querysets"]["passed"].values_list(
+            "pk", flat=True
+        )
+        kpi_49_passed_pt_pks_queryset: QuerySet = kpi_calculations_object[
+            "calculated_kpi_values"
+        ][get_attribute_name(49)]["patient_querysets"]["passed"].values_list(
+            "pk", flat=True
+        )
 
         for pt_pk in data:
 
@@ -1000,18 +982,12 @@
                 )
             )
 
-<<<<<<< HEAD
-            kpi_pt_querysets = kpi_calculations_object["calculated_kpi_values"][
-                kpi_attr_name
-            ]["patient_querysets"]
-=======
             # kpi 47
             data[pt_pk][get_attribute_name(47)] = (
                 calculate_kpis_object.get_number_of_dka_admissions_for_patient(
                     pt_pk=pt_pk,
                 )
             )
->>>>>>> c0d62f4c
 
             # kpi 48
             data[pt_pk][get_attribute_name(48)] = kpi_48_passed_pt_pks_queryset.filter(
@@ -1050,9 +1026,9 @@
         }
 
         # Grab eligible patients (KPI 1, same for all)
-        eligible_pts = kpi_calculations_object["calculated_kpi_values"][get_attribute_name(13)][
-            "patient_querysets"
-        ]["eligible"]
+        eligible_pts = kpi_calculations_object["calculated_kpi_values"][
+            get_attribute_name(13)
+        ]["patient_querysets"]["eligible"]
 
         # Start constructing the data dict
 
@@ -1078,9 +1054,9 @@
             data[pt.pk]["cgm"] = None
             for glucose_monitoring_kpi_attr in cgm_attr_vals_map:
                 if (
-                    kpi_calculations_object["calculated_kpi_values"][glucose_monitoring_kpi_attr][
-                        "patient_querysets"
-                    ]["passed"]
+                    kpi_calculations_object["calculated_kpi_values"][
+                        glucose_monitoring_kpi_attr
+                    ]["patient_querysets"]["passed"]
                     .filter(pk=pt.pk)
                     .exists()
                 ):
@@ -1089,9 +1065,9 @@
 
             # HCL col -> true or false
             data[pt.pk][get_attribute_name(24)] = (
-                kpi_calculations_object["calculated_kpi_values"][get_attribute_name(24)][
-                    "patient_querysets"
-                ]["passed"]
+                kpi_calculations_object["calculated_kpi_values"][
+                    get_attribute_name(24)
+                ]["patient_querysets"]["passed"]
                 .filter(pk=pt.pk)
                 .exists()
             )
