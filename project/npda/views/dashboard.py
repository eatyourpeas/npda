# Python imports
from collections import Counter, defaultdict
import datetime
import json
import logging
from datetime import date
from typing import Literal

import plotly.graph_objects as go

# Django imports
from django.apps import apps
from django.contrib import messages
from django.http import HttpResponseBadRequest, HttpResponse, JsonResponse
from django.shortcuts import render
from django.db.models import QuerySet, Count

from project.constants.colors import *
from project.constants.diabetes_types import DIABETES_TYPES
from project.constants.ethnicities import ETHNICITIES
from project.constants.sex_types import SEX_TYPE
from project.constants.types.kpi_types import KPIRegistry
from project.npda.general_functions.model_utils import print_instance_field_attrs
from project.npda.general_functions.quarter_for_date import retrieve_quarter_for_date
from project.npda.models.paediatric_diabetes_unit import (
    PaediatricDiabetesUnit as PaediatricDiabetesUnitClass,
)
from project.npda.models.patient import Patient


# HTMX imports
from ..general_functions.session import (
    refresh_session_object_synchronously,
)
from ..kpi_class.kpis import CalculateKPIS
from ..general_functions.map import (
    get_children_by_pdu_audit_year,
    generate_distance_from_organisation_scatterplot_figure,
    generate_dataframe_and_aggregated_distance_data_from_cases,
)
from ..general_functions.rcpch_nhs_organisations import fetch_organisation_by_ods_code

# RCPCH imports
from .decorators import login_and_otp_required

# Define our data constants
TEXT = {
    "health_checks": {
        "title": "Seven Key Care Processes",
        "description": "These care processes show the completion rate per patient for all 7 key care processes for Type 1 patients. Three of these are mandatory for patients of all ages: HbA1c, BMI, and Thyroid. The other care processes are only mandatory for patients aged 12 and above.",
    },
    "additional_care_processes": {
        "title": "Additional Care Proccesses",
        "description": "Lorem ipsum dolor sit amet consectetur adipisicing elit. Nemo veniam nihil, est adipisci quis optio esse ad neque, eligendi rem omnis earum. Adipisci at veritatis, animi sapiente corrupti commodi dolorum! ",
    },
    "care_at_diagnosis": {
        "title": "Care at Diagnosis",
        "description": "Lorem ipsum dolor sit amet consectetur adipisicing elit. Nemo veniam nihil, est adipisci quis optio esse ad neque, eligendi rem omnis earum. Adipisci at veritatis, animi sapiente corrupti commodi dolorum! ",
    },
    "outcomes": {
        "title": "Outcomes",
        "description": "Lorem ipsum dolor sit amet consectetur adipisicing elit. Nemo veniam nihil, est adipisci quis optio esse ad neque, eligendi rem omnis earum. Adipisci at veritatis, animi sapiente corrupti commodi dolorum! ",
    },
}


@login_and_otp_required()
def dashboard(request):
    """
    Dashboard view for the KPIs.
    """
    template = "dashboard.html"
    pz_code = request.session.get("pz_code")
    refresh_session_object_synchronously(
        request=request, user=request.user, pz_code=pz_code
    )

    PaediatricDiabetesUnit: PaediatricDiabetesUnitClass = apps.get_model(
        "npda", "PaediatricDiabetesUnit"
    )
    try:
        pdu = PaediatricDiabetesUnit.objects.get(pz_code=pz_code)
    except PaediatricDiabetesUnit.DoesNotExist:
        messages.error(
            request=request,
            message=f"Paediatric Diabetes Unit with PZ code {pz_code} does not exist",
        )
        return render(request, "dashboard.html")

    selected_audit_year = int(request.session.get("selected_audit_year"))
    # TODO: remove min clamp once available audit year from preference filter sorted
    selected_audit_year = max(selected_audit_year, 2024)
    calculation_date = date(year=selected_audit_year, month=5, day=1)

    calculate_kpis = CalculateKPIS(
        calculation_date=calculation_date, return_pt_querysets=True
    )

    kpi_calculations_object = calculate_kpis.calculate_kpis_for_pdus(pz_codes=[pz_code])

    # From this, gather specific chart data required

    # Total eligible patients stratified by diabetes type
    total_eligible_pts_diabetes_type_value_counts = (
        get_total_eligible_pts_diabetes_type_value_counts(
            eligible_pts_queryset=kpi_calculations_object["calculated_kpi_values"][
                "kpi_1_total_eligible"
            ]["patient_querysets"]["eligible"]
        )
    )

    # Patient characteristics -> KPI [4, 5, 6, 8, 9, 10, 11, 12]
    pt_characteristics_value_counts = get_pt_characteristics_value_counts_pct(
        calculate_kpis.kpi_name_registry,
        kpi_calculations_object["calculated_kpi_values"],
    )
    # A single chart has 5 figures -> based on pct, return the number of figures coloured
<<<<<<< HEAD
    pt_characteristics_value_counts_with_figure_counts = (
        add_number_of_figures_coloured_for_chart(pt_characteristics_value_counts)
=======
    pt_characteristics_value_counts_with_figure_counts = add_number_of_figures_coloured_for_chart(
        pt_characteristics_value_counts
>>>>>>> f990139f
    )

    # Sex
    pt_sex_value_counts, pt_ethnicity_value_counts, pt_imd_value_counts = (
        get_pt_demographic_value_counts(
            all_eligible_pts_queryset=kpi_calculations_object["calculated_kpi_values"][
                "kpi_1_total_eligible"
            ]["patient_querysets"]["eligible"]
        )
    )
    # Convert to pcts
    pt_sex_value_counts_pct = convert_value_counts_dict_to_pct(pt_sex_value_counts)
<<<<<<< HEAD
    pt_ethnicity_value_counts_pct = convert_value_counts_dict_to_pct(
        pt_ethnicity_value_counts
    )
=======
    pt_ethnicity_value_counts_pct = convert_value_counts_dict_to_pct(pt_ethnicity_value_counts)
>>>>>>> f990139f
    pt_imd_value_counts_pct = convert_value_counts_dict_to_pct(pt_imd_value_counts)

    # Gather other context vars
    current_date = date.today()
    days_remaining_until_audit_end_date = (
        kpi_calculations_object["audit_end_date"] - current_date
    ).days
    current_quarter = retrieve_quarter_for_date(current_date)

    # Gather defaults for htmx partials
    default_pt_level_menu_text = TEXT["health_checks"]
    default_pt_level_menu_tab_selected = "health_checks"
    highlight = {
        f"{key}": key == default_pt_level_menu_tab_selected for key in TEXT.keys()
    }

    context = {
        "pdu_object": pdu,
        # "pdu_lead_organisation": pdu_lead_organisation,
        "kpi_calculations_object": kpi_calculations_object,
        "current_date": current_date,
        "current_quarter": current_quarter,
        "days_remaining_until_audit_end_date": days_remaining_until_audit_end_date,
        "charts": {
            "total_eligible_patients_stratified_by_diabetes_type": {
                "data": json.dumps(total_eligible_pts_diabetes_type_value_counts),
                "labels": list(total_eligible_pts_diabetes_type_value_counts.keys()),
            },
            "pt_characteristics_value_counts": {
                "data": pt_characteristics_value_counts_with_figure_counts,
            },
            "map": json.dumps(
                dict(
                    pdu_pk=pdu.pk,
                    selected_audit_year=selected_audit_year,
                )
            ),
            "pt_sex_value_counts_pct": {
                "data": json.dumps(pt_sex_value_counts_pct),
            },
            "pt_ethnicity_value_counts_pct": {
                "data": json.dumps(pt_ethnicity_value_counts_pct),
            },
            "pt_imd_value_counts_pct": {
                "data": json.dumps(pt_imd_value_counts_pct),
            },
        },
        # Defaults for htmx partials
        "default_pt_level_menu_text": default_pt_level_menu_text,
        "default_pt_level_menu_tab_selected": default_pt_level_menu_tab_selected,
        "default_highlight": highlight,
        # TODO: this should be an enum but we're currently not doing benchmarking so can update
        # at that point
        "aggregation_level": "pdu",
    }

    return render(request, template_name=template, context=context)


@login_and_otp_required()
def get_patient_level_report_partial(request):

    if not request.htmx:
        return HttpResponseBadRequest("This view is only accessible via HTMX")

    pt_level_menu_tab_selected = request.GET.get("selected")

    # State vars
    # Colour the selected menu tab
    highlight = {f"{key}": key == pt_level_menu_tab_selected for key in TEXT.keys()}

    return render(
        request,
        template_name="dashboard/pt_level_report_table_partial.html",
        context={
            "text": TEXT[pt_level_menu_tab_selected],
            "pt_level_menu_tab_selected": pt_level_menu_tab_selected,
            "highlight": highlight,
        },
    )


@login_and_otp_required()
def get_waffle_chart_partial(request):
    """HTMX view that accepts a GET request with an object of waffle labels and percentages,
    returning a waffle chart rendered"""

    if not request.htmx:
        return HttpResponseBadRequest("This view is only accessible via HTMX")

    # Fetch data from query parameters
    data = {}
    for key, value in request.GET.items():
        data[key] = int(value)

    # Ensure percentages sum to 100
    total = sum(data.values())
    if total != 100:

        first_category = list(data.keys())[0]
        data[first_category] += 100 - total

    # Sort data by pct ascending so we put the smallest category top left
    data = sorted(data.items(), key=lambda item: item[1], reverse=False)

    # Prepare waffle chart
    # TODO: ADD IN A BUNCH OF COLORS HERE. ?COULD SPECIFY COLORS IN GET REQUEST
    colours = [
        RCPCH_DARK_BLUE,
        RCPCH_PINK,
        RCPCH_MID_GREY,
        RCPCH_CHARCOAL_DARK,
        RCPCH_RED,
        RCPCH_ORANGE,
        RCPCH_YELLOW,
        RCPCH_STRONG_GREEN,
        RCPCH_AQUA_GREEN,
        RCPCH_PURPLE,
        RCPCH_PURPLE_LIGHT_TINT2,
        RCPCH_PURPLE_DARK_TINT,
        RCPCH_RED_LIGHT_TINT3,
        RCPCH_ORANGE_LIGHT_TINT3,
        RCPCH_STRONG_GREEN_LIGHT_TINT3,
        RCPCH_AQUA_GREEN_LIGHT_TINT3,
        RCPCH_ORANGE_LIGHT_TINT3,
        RCPCH_DARK_GREY,
    ][: len(data)]

    # Create Plotly waffle chart
    GRID_SIZE = 10  # 10x10 grid
    Y, X = GRID_SIZE - 1, 0  # We start top left and move left to right, top to bottom

    chart_data = []
    # For each label, add the appropriate number of squares to the chart data
    for idx, (label, num_squares) in enumerate(data):
        # For each square, append its data as current r,c, and colour
        for _ in range(num_squares):
            square_data = {
                "x": X,
                "y": Y,
                "colour": colours[idx],
                "category": label,
            }
            chart_data.append(square_data)

            # Move our position

            # Move X to the right
            X += 1

            # If we've gone beyond the end of the row, set X to 0 and move Y down
            if X == GRID_SIZE:
                X = 0
                Y -= 1

    fig = go.Figure()
    for square in chart_data:

        fig.add_trace(
            go.Scatter(
                x=[square["x"]],
                y=[square["y"]],
                mode="markers",
                marker=dict(
                    size=25,
                    color=square["colour"],
                    symbol="square",
                ),
                name=square["category"],
                showlegend=False,
                hoverinfo="skip",
            )
        )

    # Add legend
    for idx, (label, pct) in enumerate(data):
        fig.add_trace(
            go.Scatter(
                x=[None],
                y=[None],
                mode="markers",
                marker=dict(size=15, color=colours[idx], symbol="square"),
                name=f"{pct}% {label}",
                hoverinfo="skip",
            )
        )

    fig.update_layout(
        xaxis=dict(visible=False),
        yaxis=dict(visible=False),
        margin=dict(l=0, r=0, t=50, b=0),
        legend=dict(orientation="h", y=1.1, x=0.5, xanchor="center"),
        paper_bgcolor="rgba(0,0,0,0)",
        plot_bgcolor="rgba(0,0,0,0)",
    )

    # Convert Plotly figure to HTML
    chart_html = fig.to_html(
        full_html=False,
        include_plotlyjs=False,
        config={
            "displayModeBar": False,
            "staticPlot": True,
        },
<<<<<<< HEAD
    )
    return render(
        request, "dashboard/waffle_chart_partial.html", {"chart_html": chart_html}
=======
>>>>>>> f990139f
    )


@login_and_otp_required()
def get_map_chart_partial(request):

    if not request.htmx:
        return HttpResponseBadRequest("This view is only accessible via HTMX")

    # Fetch data from query parameters
    pz_code: str = request.session.get("pz_code")
    selected_audit_year = request.session.get("selected_audit_year")

    paediatric_diabetes_unit = PaediatricDiabetesUnitClass.objects.get(pz_code=pz_code)

    # # get lead organisation for the selected PDU
    try:
        pdu_lead_organisation = fetch_organisation_by_ods_code(
            ods_code=paediatric_diabetes_unit.lead_organisation_ods_code
        )
    except:
        raise ValueError(
            f"Lead organisation for PDU {paediatric_diabetes_unit.lead_organisation_ods_code=} not found"
        )

    # # thes are all registered patients for the current cohort at the selected organisation to be plotted in the map
    patients_to_plot = get_children_by_pdu_audit_year(
        paediatric_diabetes_unit=paediatric_diabetes_unit,
        paediatric_diabetes_unit_lead_organisation=pdu_lead_organisation,
        audit_year=selected_audit_year,
    )

    # # aggregated distances (mean, median, max, min) that patients have travelled to the selected organisation
    aggregated_distances, patient_distances_dataframe = (
        generate_dataframe_and_aggregated_distance_data_from_cases(
            filtered_cases=patients_to_plot
        )
    )

    # generate scatterplot of patients by distance from the selected organisation
    scatterplot_of_cases_for_selected_organisation_fig = (
        generate_distance_from_organisation_scatterplot_figure(
            geo_df=patient_distances_dataframe,
            pdu_lead_organisation=pdu_lead_organisation,
            paediatric_diabetes_unit=paediatric_diabetes_unit,
        )
    )

    return render(
        request,
        template_name="dashboard/map_chart_partial.html",
        context={
            "chart_html": pio.to_html(
                scatterplot_of_cases_for_selected_organisation_fig,
                full_html=False,
                include_plotlyjs=False,
                config={"displayModeBar": True},
            ),
            "aggregated_distances": aggregated_distances,
        },
    )


@login_and_otp_required()
def get_colored_figures_chart_partial(
    request,
    colored: int,
    total_figures: int,
):

    if not request.htmx:
        return HttpResponseBadRequest("This view is only accessible via HTMX")

    # Get a list of booleans to determine which figures are colored (to iterate easily in the
    # template)
    is_colored = [True if i < colored else False for i in range(total_figures)]

    return render(
        request,
        "dashboard/colored_figures_chart_partial.html",
        context={
            "is_colored": is_colored,
        },
    )


<<<<<<< HEAD
def get_total_eligible_pts_diabetes_type_value_counts(
    eligible_pts_queryset: QuerySet,
) -> dict:
    """Gets value counts dict for total eligible patients stratified by diabetes type"""

    eligible_pts_diabetes_type_counts = eligible_pts_queryset.values(
        "diabetes_type"
    ).annotate(count=Count("diabetes_type"))
=======
@login_and_otp_required()
def get_colored_figures_chart_partial(
    request,
    colored: int,
    total_figures: int,
):

    if not request.htmx:
        return HttpResponseBadRequest("This view is only accessible via HTMX")

    # Get a list of booleans to determine which figures are colored (to iterate easily in the
    # template)
    is_colored = [True if i < colored else False for i in range(total_figures)]

    return render(
        request,
        "dashboard/colored_figures_chart_partial.html",
        context={
            "is_colored": is_colored,
        },
    )


def get_total_eligible_pts_diabetes_type_value_counts(eligible_pts_queryset: QuerySet) -> dict:
    """Gets value counts dict for total eligible patients stratified by diabetes type"""

    eligible_pts_diabetes_type_counts = eligible_pts_queryset.values("diabetes_type").annotate(
        count=Count("diabetes_type")
    )
>>>>>>> f990139f
    eligible_pts_diabetes_type_value_counts = defaultdict(int)
    for item in eligible_pts_diabetes_type_counts:
        diabetes_type = item["diabetes_type"]
        count = item["count"]

        # These are T1/T2DM types
        if diabetes_type == 1:
            diabetes_type_str = "T1DM"
            eligible_pts_diabetes_type_value_counts[diabetes_type_str] += count
        elif diabetes_type == 2:
            diabetes_type_str = "T2DM"
            eligible_pts_diabetes_type_value_counts[diabetes_type_str] += count
        else:
            # Count as 'Other rare forms'
            diabetes_type_str = "Other rare forms"
            eligible_pts_diabetes_type_value_counts[diabetes_type_str] += count

    # Convert to percentages
    eligible_pts_diabetes_type_value_counts = convert_value_counts_dict_to_pct(
        eligible_pts_diabetes_type_value_counts
    )

    return eligible_pts_diabetes_type_value_counts


def get_pt_characteristics_value_counts_pct(
    kpi_name_registry: KPIRegistry,
    kpi_calculations_object: dict,
) -> dict[
    Literal["care", "died_or_transitioned", "comorbidity_and_testing"],
    dict[Literal["total_eligible", "total_ineligible", "pct"], int],
]:
    """Gets value counts dict for:

    care
    - age_gte_12yo (KPI4)
    - complete_year_of_care (KPI5)
    - age_gte_12yo_and_complete_year_of_care (KPI6)

    died_or_transitioned
    - died (KPI8)
    - transitioned (KPI9)

    comorbidity_and_testing
    - coeliac (KPI10)
    - thyroid (kpi11)
    - ketone_testing (KPI12)

    NOTE: rounds DOWN (convert float to int) for percentage calculation
    """
    # Get attribute names and labels
    relevant_kpis = [4, 5, 6, 8, 9, 10, 11, 12]
<<<<<<< HEAD
    kpi_attr_names = [
        kpi_name_registry.get_attribute_name(kpi) for kpi in relevant_kpis
    ]
=======
    kpi_attr_names = [kpi_name_registry.get_attribute_name(kpi) for kpi in relevant_kpis]
>>>>>>> f990139f

    value_counts = defaultdict(lambda: {"count": 0, "total": 0, "pct": 0})
    # These are all just counts so only total_eligble and total_ineligible have values
    for kpi_attr in kpi_attr_names:

        total_eligible = kpi_calculations_object[kpi_attr]["total_eligible"]
        total_ineligible = kpi_calculations_object[kpi_attr]["total_ineligible"]

        # Need all 3 for front end chart
        value_counts[kpi_attr]["count"] = total_eligible
        value_counts[kpi_attr]["total"] = total_eligible + total_ineligible
        value_counts[kpi_attr]["pct"] = (
            int(total_eligible / value_counts[kpi_attr]["total"] * 100)
            if value_counts[kpi_attr]["total"] > 0
            else 0
        )

    # Now put into the 3 categories
    categories_vc = defaultdict(dict)
    for kpi in [4, 5, 6]:
        kpi_attr = kpi_name_registry.get_attribute_name(kpi)
        categories_vc["care"][kpi_attr] = value_counts[kpi_attr]

    for kpi in [8, 9]:
        kpi_attr = kpi_name_registry.get_attribute_name(kpi)
        categories_vc["died_or_transitioned"][kpi_attr] = value_counts[kpi_attr]

    for kpi in [10, 11, 12]:
        kpi_attr = kpi_name_registry.get_attribute_name(kpi)
        categories_vc["comorbidity_and_testing"][kpi_attr] = value_counts[kpi_attr]

    return dict(categories_vc)


def get_pt_demographic_value_counts(
    all_eligible_pts_queryset: QuerySet[Patient],
) -> tuple[
    dict[Literal["Female", "Male", "Unknown"], int],
    dict[str, int],
    dict[
        Literal[
            1,
            2,
            3,
            4,
            5,
        ],
        int,
    ],
]:
    """Get value counts for pt demographics:

    - sex
    - ethnicity
    - imd
    """

    all_values = all_eligible_pts_queryset.values(
        "sex", "ethnicity", "index_of_multiple_deprivation_quintile"
    )
    sex_map = dict(SEX_TYPE)
    sex_counts = Counter(sex_map[item["sex"]] for item in all_values)
    ethnicity_map = dict(ETHNICITIES)
    ethnicity_counts = Counter(ethnicity_map[item["ethnicity"]] for item in all_values)
    imd_map = {
        1: "1st Quintile",
        2: "2nd Quintile",
        3: "3rd Quintile",
        4: "4th Quintile",
        5: "5th Quintile",
    }
    imd_counts = Counter(
        imd_map[item["index_of_multiple_deprivation_quintile"]] for item in all_values
    )

    return (
        sex_counts,
        ethnicity_counts,
        imd_counts,
    )


def add_number_of_figures_coloured_for_chart(
    value_counts_dict: dict[
        Literal["care", "died_or_transitioned", "comorbidity_and_testing"],
        dict[Literal["total_eligible", "total_ineligible", "pct"], int],
    ],
    n_figures_total: int = 5,
<<<<<<< HEAD
) -> dict[
    Literal["total_eligible", "total_ineligible", "pct", "figures_coloured"], int
]:
=======
) -> dict[Literal["total_eligible", "total_ineligible", "pct", "figures_coloured"], int]:
>>>>>>> f990139f
    """
    Add number of figures coloured to a value counts dict
    """
    # divisor is 100 / n_figures_total
    divisor = 100 / n_figures_total

    for category, vcs in value_counts_dict.items():
        for key, value in vcs.items():
<<<<<<< HEAD
            value_counts_dict[category][key]["figures_coloured"] = int(
                value["pct"] / divisor
            )
=======
            value_counts_dict[category][key]["figures_coloured"] = int(value["pct"] / divisor)
>>>>>>> f990139f

    return dict(value_counts_dict)


def convert_value_counts_dict_to_pct(value_counts_dict: dict):
    """
    Convert a value counts dict to percentages
    """
    total = sum(value_counts_dict.values())

    value_counts_dict_pct = {}

    for key, value in value_counts_dict.items():
        value_counts_dict_pct[key] = int(value / total * 100)

    return value_counts_dict_pct<|MERGE_RESOLUTION|>--- conflicted
+++ resolved
@@ -115,13 +115,8 @@
         kpi_calculations_object["calculated_kpi_values"],
     )
     # A single chart has 5 figures -> based on pct, return the number of figures coloured
-<<<<<<< HEAD
     pt_characteristics_value_counts_with_figure_counts = (
         add_number_of_figures_coloured_for_chart(pt_characteristics_value_counts)
-=======
-    pt_characteristics_value_counts_with_figure_counts = add_number_of_figures_coloured_for_chart(
-        pt_characteristics_value_counts
->>>>>>> f990139f
     )
 
     # Sex
@@ -134,13 +129,9 @@
     )
     # Convert to pcts
     pt_sex_value_counts_pct = convert_value_counts_dict_to_pct(pt_sex_value_counts)
-<<<<<<< HEAD
     pt_ethnicity_value_counts_pct = convert_value_counts_dict_to_pct(
         pt_ethnicity_value_counts
     )
-=======
-    pt_ethnicity_value_counts_pct = convert_value_counts_dict_to_pct(pt_ethnicity_value_counts)
->>>>>>> f990139f
     pt_imd_value_counts_pct = convert_value_counts_dict_to_pct(pt_imd_value_counts)
 
     # Gather other context vars
@@ -345,12 +336,9 @@
             "displayModeBar": False,
             "staticPlot": True,
         },
-<<<<<<< HEAD
     )
     return render(
         request, "dashboard/waffle_chart_partial.html", {"chart_html": chart_html}
-=======
->>>>>>> f990139f
     )
 
 
@@ -437,7 +425,6 @@
     )
 
 
-<<<<<<< HEAD
 def get_total_eligible_pts_diabetes_type_value_counts(
     eligible_pts_queryset: QuerySet,
 ) -> dict:
@@ -446,37 +433,6 @@
     eligible_pts_diabetes_type_counts = eligible_pts_queryset.values(
         "diabetes_type"
     ).annotate(count=Count("diabetes_type"))
-=======
-@login_and_otp_required()
-def get_colored_figures_chart_partial(
-    request,
-    colored: int,
-    total_figures: int,
-):
-
-    if not request.htmx:
-        return HttpResponseBadRequest("This view is only accessible via HTMX")
-
-    # Get a list of booleans to determine which figures are colored (to iterate easily in the
-    # template)
-    is_colored = [True if i < colored else False for i in range(total_figures)]
-
-    return render(
-        request,
-        "dashboard/colored_figures_chart_partial.html",
-        context={
-            "is_colored": is_colored,
-        },
-    )
-
-
-def get_total_eligible_pts_diabetes_type_value_counts(eligible_pts_queryset: QuerySet) -> dict:
-    """Gets value counts dict for total eligible patients stratified by diabetes type"""
-
-    eligible_pts_diabetes_type_counts = eligible_pts_queryset.values("diabetes_type").annotate(
-        count=Count("diabetes_type")
-    )
->>>>>>> f990139f
     eligible_pts_diabetes_type_value_counts = defaultdict(int)
     for item in eligible_pts_diabetes_type_counts:
         diabetes_type = item["diabetes_type"]
@@ -529,13 +485,9 @@
     """
     # Get attribute names and labels
     relevant_kpis = [4, 5, 6, 8, 9, 10, 11, 12]
-<<<<<<< HEAD
     kpi_attr_names = [
         kpi_name_registry.get_attribute_name(kpi) for kpi in relevant_kpis
     ]
-=======
-    kpi_attr_names = [kpi_name_registry.get_attribute_name(kpi) for kpi in relevant_kpis]
->>>>>>> f990139f
 
     value_counts = defaultdict(lambda: {"count": 0, "total": 0, "pct": 0})
     # These are all just counts so only total_eligble and total_ineligible have values
@@ -624,13 +576,9 @@
         dict[Literal["total_eligible", "total_ineligible", "pct"], int],
     ],
     n_figures_total: int = 5,
-<<<<<<< HEAD
 ) -> dict[
     Literal["total_eligible", "total_ineligible", "pct", "figures_coloured"], int
 ]:
-=======
-) -> dict[Literal["total_eligible", "total_ineligible", "pct", "figures_coloured"], int]:
->>>>>>> f990139f
     """
     Add number of figures coloured to a value counts dict
     """
@@ -639,13 +587,393 @@
 
     for category, vcs in value_counts_dict.items():
         for key, value in vcs.items():
-<<<<<<< HEAD
             value_counts_dict[category][key]["figures_coloured"] = int(
                 value["pct"] / divisor
             )
-=======
-            value_counts_dict[category][key]["figures_coloured"] = int(value["pct"] / divisor)
->>>>>>> f990139f
+
+    return dict(value_counts_dict)
+
+
+@login_and_otp_required()
+def get_colored_figures_chart_partial(
+    request,
+    colored: int,
+    total_figures: int,
+):
+
+    if not request.htmx:
+        return HttpResponseBadRequest("This view is only accessible via HTMX")
+
+    # Get a list of booleans to determine which figures are colored (to iterate easily in the
+    # template)
+    is_colored = [True if i < colored else False for i in range(total_figures)]
+
+    return render(
+        request,
+        "dashboard/colored_figures_chart_partial.html",
+        context={
+            "is_colored": is_colored,
+        },
+    )
+
+
+def get_total_eligible_pts_diabetes_type_value_counts(
+    eligible_pts_queryset: QuerySet,
+) -> dict:
+    """Gets value counts dict for total eligible patients stratified by diabetes type"""
+
+    eligible_pts_diabetes_type_counts = eligible_pts_queryset.values(
+        "diabetes_type"
+    ).annotate(count=Count("diabetes_type"))
+    eligible_pts_diabetes_type_value_counts = defaultdict(int)
+    for item in eligible_pts_diabetes_type_counts:
+        diabetes_type = item["diabetes_type"]
+        count = item["count"]
+
+        # These are T1/T2DM types
+        if diabetes_type == 1:
+            diabetes_type_str = "T1DM"
+            eligible_pts_diabetes_type_value_counts[diabetes_type_str] += count
+        elif diabetes_type == 2:
+            diabetes_type_str = "T2DM"
+            eligible_pts_diabetes_type_value_counts[diabetes_type_str] += count
+        else:
+            # Count as 'Other rare forms'
+            diabetes_type_str = "Other rare forms"
+            eligible_pts_diabetes_type_value_counts[diabetes_type_str] += count
+
+    # Convert to percentages
+    eligible_pts_diabetes_type_value_counts = convert_value_counts_dict_to_pct(
+        eligible_pts_diabetes_type_value_counts
+    )
+
+    return eligible_pts_diabetes_type_value_counts
+
+
+def get_pt_characteristics_value_counts_pct(
+    kpi_name_registry: KPIRegistry,
+    kpi_calculations_object: dict,
+) -> dict[
+    Literal["care", "died_or_transitioned", "comorbidity_and_testing"],
+    dict[Literal["total_eligible", "total_ineligible", "pct"], int],
+]:
+    """Gets value counts dict for:
+
+    care
+    - age_gte_12yo (KPI4)
+    - complete_year_of_care (KPI5)
+    - age_gte_12yo_and_complete_year_of_care (KPI6)
+
+    died_or_transitioned
+    - died (KPI8)
+    - transitioned (KPI9)
+
+    comorbidity_and_testing
+    - coeliac (KPI10)
+    - thyroid (kpi11)
+    - ketone_testing (KPI12)
+
+    NOTE: rounds DOWN (convert float to int) for percentage calculation
+    """
+    # Get attribute names and labels
+    relevant_kpis = [4, 5, 6, 8, 9, 10, 11, 12]
+    kpi_attr_names = [
+        kpi_name_registry.get_attribute_name(kpi) for kpi in relevant_kpis
+    ]
+
+    value_counts = defaultdict(lambda: {"count": 0, "total": 0, "pct": 0})
+    # These are all just counts so only total_eligble and total_ineligible have values
+    for kpi_attr in kpi_attr_names:
+
+        total_eligible = kpi_calculations_object[kpi_attr]["total_eligible"]
+        total_ineligible = kpi_calculations_object[kpi_attr]["total_ineligible"]
+
+        # Need all 3 for front end chart
+        value_counts[kpi_attr]["count"] = total_eligible
+        value_counts[kpi_attr]["total"] = total_eligible + total_ineligible
+        value_counts[kpi_attr]["pct"] = (
+            int(total_eligible / value_counts[kpi_attr]["total"] * 100)
+            if value_counts[kpi_attr]["total"] > 0
+            else 0
+        )
+
+    # Now put into the 3 categories
+    categories_vc = defaultdict(dict)
+    for kpi in [4, 5, 6]:
+        kpi_attr = kpi_name_registry.get_attribute_name(kpi)
+        categories_vc["care"][kpi_attr] = value_counts[kpi_attr]
+
+    for kpi in [8, 9]:
+        kpi_attr = kpi_name_registry.get_attribute_name(kpi)
+        categories_vc["died_or_transitioned"][kpi_attr] = value_counts[kpi_attr]
+
+    for kpi in [10, 11, 12]:
+        kpi_attr = kpi_name_registry.get_attribute_name(kpi)
+        categories_vc["comorbidity_and_testing"][kpi_attr] = value_counts[kpi_attr]
+
+    return dict(categories_vc)
+
+
+def get_pt_demographic_value_counts(
+    all_eligible_pts_queryset: QuerySet[Patient],
+) -> tuple[
+    dict[Literal["Female", "Male", "Unknown"], int],
+    dict[str, int],
+    dict[
+        Literal[
+            1,
+            2,
+            3,
+            4,
+            5,
+        ],
+        int,
+    ],
+]:
+    """Get value counts for pt demographics:
+
+    - sex
+    - ethnicity
+    - imd
+    """
+
+    all_values = all_eligible_pts_queryset.values(
+        "sex", "ethnicity", "index_of_multiple_deprivation_quintile"
+    )
+    sex_map = dict(SEX_TYPE)
+    sex_counts = Counter(sex_map[item["sex"]] for item in all_values)
+    ethnicity_map = dict(ETHNICITIES)
+    ethnicity_counts = Counter(ethnicity_map[item["ethnicity"]] for item in all_values)
+    imd_map = {
+        1: "1st Quintile",
+        2: "2nd Quintile",
+        3: "3rd Quintile",
+        4: "4th Quintile",
+        5: "5th Quintile",
+    }
+    imd_counts = Counter(
+        imd_map[item["index_of_multiple_deprivation_quintile"]] for item in all_values
+    )
+
+    return (
+        sex_counts,
+        ethnicity_counts,
+        imd_counts,
+    )
+
+
+def add_number_of_figures_coloured_for_chart(
+    value_counts_dict: dict[
+        Literal["care", "died_or_transitioned", "comorbidity_and_testing"],
+        dict[Literal["total_eligible", "total_ineligible", "pct"], int],
+    ],
+    n_figures_total: int = 5,
+) -> dict[
+    Literal["total_eligible", "total_ineligible", "pct", "figures_coloured"], int
+]:
+    """
+    Add number of figures coloured to a value counts dict
+    """
+    # divisor is 100 / n_figures_total
+    divisor = 100 / n_figures_total
+
+    for category, vcs in value_counts_dict.items():
+        for key, value in vcs.items():
+            value_counts_dict[category][key]["figures_coloured"] = int(
+                value["pct"] / divisor
+            )
+
+    return dict(value_counts_dict)
+
+
+@login_and_otp_required()
+def get_colored_figures_chart_partial(
+    request,
+    colored: int,
+    total_figures: int,
+):
+
+    if not request.htmx:
+        return HttpResponseBadRequest("This view is only accessible via HTMX")
+
+    # Get a list of booleans to determine which figures are colored (to iterate easily in the
+    # template)
+    is_colored = [True if i < colored else False for i in range(total_figures)]
+
+    return render(
+        request,
+        "dashboard/colored_figures_chart_partial.html",
+        context={
+            "is_colored": is_colored,
+        },
+    )
+
+
+def get_total_eligible_pts_diabetes_type_value_counts(
+    eligible_pts_queryset: QuerySet,
+) -> dict:
+    """Gets value counts dict for total eligible patients stratified by diabetes type"""
+
+    eligible_pts_diabetes_type_counts = eligible_pts_queryset.values(
+        "diabetes_type"
+    ).annotate(count=Count("diabetes_type"))
+    eligible_pts_diabetes_type_value_counts = defaultdict(int)
+    for item in eligible_pts_diabetes_type_counts:
+        diabetes_type = item["diabetes_type"]
+        count = item["count"]
+
+        # These are T1/T2DM types
+        if diabetes_type == 1:
+            diabetes_type_str = "T1DM"
+            eligible_pts_diabetes_type_value_counts[diabetes_type_str] += count
+        elif diabetes_type == 2:
+            diabetes_type_str = "T2DM"
+            eligible_pts_diabetes_type_value_counts[diabetes_type_str] += count
+        else:
+            # Count as 'Other rare forms'
+            diabetes_type_str = "Other rare forms"
+            eligible_pts_diabetes_type_value_counts[diabetes_type_str] += count
+
+    # Convert to percentages
+    eligible_pts_diabetes_type_value_counts = convert_value_counts_dict_to_pct(
+        eligible_pts_diabetes_type_value_counts
+    )
+
+    return eligible_pts_diabetes_type_value_counts
+
+
+def get_pt_characteristics_value_counts_pct(
+    kpi_name_registry: KPIRegistry,
+    kpi_calculations_object: dict,
+) -> dict[
+    Literal["care", "died_or_transitioned", "comorbidity_and_testing"],
+    dict[Literal["total_eligible", "total_ineligible", "pct"], int],
+]:
+    """Gets value counts dict for:
+
+    care
+    - age_gte_12yo (KPI4)
+    - complete_year_of_care (KPI5)
+    - age_gte_12yo_and_complete_year_of_care (KPI6)
+
+    died_or_transitioned
+    - died (KPI8)
+    - transitioned (KPI9)
+
+    comorbidity_and_testing
+    - coeliac (KPI10)
+    - thyroid (kpi11)
+    - ketone_testing (KPI12)
+
+    NOTE: rounds DOWN (convert float to int) for percentage calculation
+    """
+    # Get attribute names and labels
+    relevant_kpis = [4, 5, 6, 8, 9, 10, 11, 12]
+    kpi_attr_names = [
+        kpi_name_registry.get_attribute_name(kpi) for kpi in relevant_kpis
+    ]
+
+    value_counts = defaultdict(lambda: {"count": 0, "total": 0, "pct": 0})
+    # These are all just counts so only total_eligble and total_ineligible have values
+    for kpi_attr in kpi_attr_names:
+
+        total_eligible = kpi_calculations_object[kpi_attr]["total_eligible"]
+        total_ineligible = kpi_calculations_object[kpi_attr]["total_ineligible"]
+
+        # Need all 3 for front end chart
+        value_counts[kpi_attr]["count"] = total_eligible
+        value_counts[kpi_attr]["total"] = total_eligible + total_ineligible
+        value_counts[kpi_attr]["pct"] = (
+            int(total_eligible / value_counts[kpi_attr]["total"] * 100)
+            if value_counts[kpi_attr]["total"] > 0
+            else 0
+        )
+
+    # Now put into the 3 categories
+    categories_vc = defaultdict(dict)
+    for kpi in [4, 5, 6]:
+        kpi_attr = kpi_name_registry.get_attribute_name(kpi)
+        categories_vc["care"][kpi_attr] = value_counts[kpi_attr]
+
+    for kpi in [8, 9]:
+        kpi_attr = kpi_name_registry.get_attribute_name(kpi)
+        categories_vc["died_or_transitioned"][kpi_attr] = value_counts[kpi_attr]
+
+    for kpi in [10, 11, 12]:
+        kpi_attr = kpi_name_registry.get_attribute_name(kpi)
+        categories_vc["comorbidity_and_testing"][kpi_attr] = value_counts[kpi_attr]
+
+    return dict(categories_vc)
+
+
+def get_pt_demographic_value_counts(
+    all_eligible_pts_queryset: QuerySet[Patient],
+) -> tuple[
+    dict[Literal["Female", "Male", "Unknown"], int],
+    dict[str, int],
+    dict[
+        Literal[
+            1,
+            2,
+            3,
+            4,
+            5,
+        ],
+        int,
+    ],
+]:
+    """Get value counts for pt demographics:
+
+    - sex
+    - ethnicity
+    - imd
+    """
+
+    all_values = all_eligible_pts_queryset.values(
+        "sex", "ethnicity", "index_of_multiple_deprivation_quintile"
+    )
+    sex_map = dict(SEX_TYPE)
+    sex_counts = Counter(sex_map[item["sex"]] for item in all_values)
+    ethnicity_map = dict(ETHNICITIES)
+    ethnicity_counts = Counter(ethnicity_map[item["ethnicity"]] for item in all_values)
+    imd_map = {
+        1: "1st Quintile",
+        2: "2nd Quintile",
+        3: "3rd Quintile",
+        4: "4th Quintile",
+        5: "5th Quintile",
+    }
+    imd_counts = Counter(
+        imd_map[item["index_of_multiple_deprivation_quintile"]] for item in all_values
+    )
+
+    return (
+        sex_counts,
+        ethnicity_counts,
+        imd_counts,
+    )
+
+
+def add_number_of_figures_coloured_for_chart(
+    value_counts_dict: dict[
+        Literal["care", "died_or_transitioned", "comorbidity_and_testing"],
+        dict[Literal["total_eligible", "total_ineligible", "pct"], int],
+    ],
+    n_figures_total: int = 5,
+) -> dict[
+    Literal["total_eligible", "total_ineligible", "pct", "figures_coloured"], int
+]:
+    """
+    Add number of figures coloured to a value counts dict
+    """
+    # divisor is 100 / n_figures_total
+    divisor = 100 / n_figures_total
+
+    for category, vcs in value_counts_dict.items():
+        for key, value in vcs.items():
+            value_counts_dict[category][key]["figures_coloured"] = int(
+                value["pct"] / divisor
+            )
 
     return dict(value_counts_dict)
 
