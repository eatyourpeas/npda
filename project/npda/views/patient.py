# python imports
from datetime import date
import logging

# Django imports
from django.apps import apps
from django.utils import timezone
from django.contrib.messages.views import SuccessMessageMixin
from django.contrib.auth.mixins import PermissionRequiredMixin
from django.db.models import Count, Case, When, Max, Q, F
from django.forms import BaseForm
from django.http.response import HttpResponse
from django.shortcuts import render
from django.views.generic.edit import CreateView, UpdateView, DeleteView
from django.views.generic import ListView
from django.http import HttpResponse
from django.urls import reverse_lazy

# Third party imports


from project.npda.general_functions import (
    organisations_adapter,
)
from project.npda.general_functions.quarter_for_date import retrieve_quarter_for_date
from project.npda.models import NPDAUser

# RCPCH imports
from ..models import Patient
from ..forms.patient_form import PatientForm
from .mixins import CheckPDUInstanceMixin, CheckPDUListMixin, LoginAndOTPRequiredMixin

logger = logging.getLogger(__name__)


class PatientListView(
    LoginAndOTPRequiredMixin, CheckPDUListMixin, PermissionRequiredMixin, ListView
):
    permission_required = "npda.view_patient"
    permission_denied_message = "You do not have the appropriate permissions to access this page/feature. Contact your Coordinator for assistance."
    model = Patient
    template_name = "patients.html"

    def get_queryset(self):
        """
        Return all patients with the number of errors in their visits
        Order by valid patients first, then by number of errors in visits, then by primary key
        Scope to patient only in the same organisation as the user and current audit year
        """
        pz_code = self.request.session.get("pz_code")
        filtered_patients = None
        # filter patients to the view preference of the user
        if self.request.user.view_preference == 0:
            # organisation view
            # this has been deprecated
            pass
        elif self.request.user.view_preference == 1:
            # PDU view
            filtered_patients = Q(
                submissions__paediatric_diabetes_unit__pz_code=pz_code,
            )
        elif self.request.user.view_preference == 2:
            # National view - no filter
            pass
        else:
            raise ValueError("Invalid view preference")

        patient_queryset = Patient.objects.filter(
            submissions__submission_active=True,
        )
        if filtered_patients is not None:
            patient_queryset = patient_queryset.filter(filtered_patients)

        patient_queryset = patient_queryset.annotate(
            audit_year=F("submissions__audit_year"),
            visit_error_count=Count(Case(When(visit__is_valid=False, then=1))),
            last_upload_date=Max("submissions__submission_date"),
            most_recent_visit_date=Max("visit__visit_date"),
        ).order_by("is_valid", "visit_error_count", "pk")

        # add another annotation to the queryset to signpost the latest quarter
        # This does involve iterating over the queryset, but it is necessary to add the latest_quarter attribute to each object
        # as django does not support annotations with custom functions, at least, not without rewriting it in SQL or using the Func class
        # and the queryset is not large
        for obj in patient_queryset:
            if obj.most_recent_visit_date is not None:
                obj.latest_quarter = retrieve_quarter_for_date(
                    obj.most_recent_visit_date
                )
            else:
                obj.latest_quarter = None

        return patient_queryset

    def get_context_data(self, **kwargs):
        """
        Add total number of valid and invalid patients to the context, as well as the index of the first invalid patient in the list
        Include the number of errors in each patient's visits
        Pass the context to the template
        """
        context = super().get_context_data(**kwargs)
        total_valid_patients = (
            Patient.objects.filter(submissions__submission_active=True)
            .annotate(
                visit_error_count=Count(Case(When(visit__is_valid=False, then=1))),
            )
            .order_by("is_valid", "visit_error_count", "pk")
            .filter(is_valid=True, visit_error_count__lt=1)
            .count()
        )
        context["pz_code"] = self.request.session.get("pz_code")
        context["total_valid_patients"] = total_valid_patients
        context["total_invalid_patients"] = (
            Patient.objects.filter(submissions__submission_active=True).count()
            - total_valid_patients
        )
        context["index_of_first_invalid_patient"] = total_valid_patients + 1
        context["pdu_choices"] = (
            organisations_adapter.paediatric_diabetes_units_to_populate_select_field(
                requesting_user=self.request.user, user_instance=self.request.user
            )
        )
        context["chosen_pdu"] = self.request.session.get("pz_code")
        return context

    def get(self, request, *args: str, **kwargs) -> HttpResponse:
        response = super().get(request, *args, **kwargs)
        if request.htmx:
            # filter the patients to only those in the same organisation as the user
            # trigger a GET request from the patient table to update the list of patients
            # by calling the get_queryset method again with the new ods_code/pz_code stored in session
            queryset = self.get_queryset()
            context = self.get_context_data()
            context["patient_list"] = queryset

            return render(request, "partials/patient_table.html", context=context)
        return response


class PatientCreateView(
    LoginAndOTPRequiredMixin, PermissionRequiredMixin, SuccessMessageMixin, CreateView
):
    """
    Handle creation of new patient in audit - should link the patient to the current audit year and the logged in user's PDU
    """

    permission_required = "npda.add_patient"
    permission_denied_message = "You do not have the appropriate permissions to access this page/feature. Contact your Coordinator for assistance."
    model = Patient
    form_class = PatientForm
    success_message = "New child record created was created successfully"
    success_url = reverse_lazy("patients")

    def get_context_data(self, **kwargs):
        PaediatricDiabetesUnit = apps.get_model("npda", "PaediatricDiabetesUnit")
        pz_code = self.request.session.get("pz_code")
        pdu = PaediatricDiabetesUnit.objects.get(pz_code=pz_code)
        context = super().get_context_data(**kwargs)
        title = f"Add New Child to {pdu.lead_organisation_name}  ({pz_code})"
        if (
            pdu.parent_name is not None
        ):  # if the PDU has a parent, include the parent name in the title
            title = f"Add New Child to {pdu.lead_organisation_name} - {pdu.parent_name} ({pz_code})"
        context["title"] = title
        context["button_title"] = "Add New Child"
        context["form_method"] = "create"
        return context

    def form_valid(self, form: BaseForm) -> HttpResponse:
        # the Patient record is therefore valid
        patient = form.save(commit=False)
        patient.is_valid = True
        patient.errors = None
        patient.save()

        # add the PDU to the patient record
        # get or create the paediatric diabetes unit object
        PaediatricDiabetesUnit = apps.get_model("npda", "PaediatricDiabetesUnit")
        paediatric_diabetes_unit = PaediatricDiabetesUnit.objects.get(
            pz_code=self.request.session.get("pz_code"),
        )

        Transfer = apps.get_model("npda", "Transfer")
        if Transfer.objects.filter(patient=patient).exists():
            # the patient is being transferred from another PDU. Update the previous_pz_code field
            transfer = Transfer.objects.get(patient=patient)
            transfer.previous_pz_code = transfer.paediatric_diabetes_unit.pz_code
            transfer.paediatric_diabetes_unit = paediatric_diabetes_unit
            transfer.date_leaving_service = (
                form.cleaned_data.get("date_leaving_service"),
            )
            transfer.reason_leaving_service = (
                form.cleaned_data.get("reason_leaving_service"),
            )
            transfer.save()
        else:
            Transfer.objects.create(
                paediatric_diabetes_unit=paediatric_diabetes_unit,
                patient=patient,
                date_leaving_service=None,
                reason_leaving_service=None,
            )

        # add patient to the latest audit year and the logged in user's PDU
        # the form is initialised with the current audit year
        Submission = apps.get_model("npda", "Submission")
        submission, created = Submission.objects.update_or_create(
            audit_year=date.today().year,
            paediatric_diabetes_unit=paediatric_diabetes_unit,
            submission_active=True,
            defaults={
                "submission_by": NPDAUser.objects.get(pk=self.request.user.pk),
                "submission_by": NPDAUser.objects.get(pk=self.request.user.pk),
                "submission_date": timezone.now(),
            },
        )
        submission.patients.add(patient)
        submission.save()

        return super().form_valid(form)


class PatientUpdateView(
    LoginAndOTPRequiredMixin,
    CheckPDUInstanceMixin,
    PermissionRequiredMixin,
    SuccessMessageMixin,
    UpdateView,
):
    """
    Handle update of patient in audit
    """

    permission_required = "npda.change_patient"
    permission_denied_message = "You do not have the appropriate permissions to access this page/feature. Contact your Coordinator for assistance."
    model = Patient
    form_class = PatientForm
    success_message = "New child record updated successfully"
    success_url = reverse_lazy("patients")
    Submission = apps.get_model("npda", "Submission")

    def get_context_data(self, **kwargs):
        Transfer = apps.get_model("npda", "Transfer")
        pz_code = self.request.session.get("pz_code")
        patient = Patient.objects.get(pk=self.kwargs["pk"])
        transfer = Transfer.objects.get(patient=patient)
        context = super().get_context_data(**kwargs)
<<<<<<< HEAD
=======
        PaediatricDiabetesUnit = apps.get_model("npda", "PaediatricDiabetesUnit")
        pdu = PaediatricDiabetesUnit.objects.get(pz_code=pz_code)
>>>>>>> 16302f59
        title = f"Edit Child Details in {pdu.lead_organisation_name}  ({pz_code})"
        if (
            transfer.paediatric_diabetes_unit.parent_name is not None
        ):  # if the PDU has a parent, include the parent name in the title
            title = f"Add New Child to {transfer.paediatric_diabetes_unit.lead_organisation_name} - {transfer.paediatric_diabetes_unit.parent_name} ({pz_code})"
        context["title"] = title
        context["button_title"] = "Edit Child Details"
        context["form_method"] = "update"
        context["patient_id"] = self.kwargs["pk"]
        return context

    def form_valid(self, form: BaseForm) -> HttpResponse:
        patient = form.save(commit=False)
        patient.is_valid = True
        patient.errors = None
        patient.save()
        return super().form_valid(form)


class PatientDeleteView(
    LoginAndOTPRequiredMixin,
    CheckPDUInstanceMixin,
    PermissionRequiredMixin,
    SuccessMessageMixin,
    DeleteView,
):
    """
    Handle deletion of child from audit
    """

    permission_required = "npda.delete_patient"
    permission_denied_message = "You do not have the appropriate permissions to access this page/feature. Contact your Coordinator for assistance."
    model = Patient
    success_message = "Child removed from database"
    success_url = reverse_lazy("patients")<|MERGE_RESOLUTION|>--- conflicted
+++ resolved
@@ -245,11 +245,8 @@
         patient = Patient.objects.get(pk=self.kwargs["pk"])
         transfer = Transfer.objects.get(patient=patient)
         context = super().get_context_data(**kwargs)
-<<<<<<< HEAD
-=======
         PaediatricDiabetesUnit = apps.get_model("npda", "PaediatricDiabetesUnit")
         pdu = PaediatricDiabetesUnit.objects.get(pz_code=pz_code)
->>>>>>> 16302f59
         title = f"Edit Child Details in {pdu.lead_organisation_name}  ({pz_code})"
         if (
             transfer.paediatric_diabetes_unit.parent_name is not None
