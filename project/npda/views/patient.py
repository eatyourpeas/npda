--- conflicted
+++ resolved
@@ -11,7 +11,7 @@
 from django.contrib.gis.geos import Point
 from django.contrib.messages.views import SuccessMessageMixin
 from django.contrib.auth.mixins import PermissionRequiredMixin
-from django.db.models import Count, Case, When, Max, Q, F, OuterRef, Exists
+from django.db.models import Count, Case, When, Max, Q, F
 from django.forms import BaseForm
 from django.forms import BaseForm
 from django.http.response import HttpResponse
@@ -25,11 +25,7 @@
 # Third party imports
 import nhs_number
 
-<<<<<<< HEAD
 # Project imports
-=======
-from project.constants.leave_pdu_reasons import LEAVE_PDU_REASONS
->>>>>>> 961518bf
 from project.npda.general_functions import (
     organisations_adapter,
     fetch_organisation_by_ods_code,
