# Python imports
from asgiref.sync import sync_to_async
import datetime
import logging
from pprint import pprint


# Django imports
from django.apps import apps
from django.contrib import messages
from django.core.exceptions import ValidationError
from django.shortcuts import redirect, render
from django.urls import reverse
from django.http import HttpResponse
from django.conf import settings


# HTMX imports
from django_htmx.http import trigger_client_event

from ..forms.upload import UploadFileForm
<<<<<<< HEAD
from ..general_functions.csv_upload import csv_upload
from ..general_functions.csv_read import csv_read
=======
from ..general_functions.csv_upload import csv_upload, read_csv
from ..general_functions.csv_header import csv_header
>>>>>>> daa7e4f6
from ..general_functions.serialize_validation_errors import serialize_errors
from ..general_functions.session import (
    get_new_session_fields,
    refresh_session_object_asynchronously,
    refresh_session_object_synchronously,
)
from ..general_functions.view_preference import get_or_update_view_preference
from ..kpi_class.kpis import CalculateKPIS

# RCPCH imports
from .decorators import login_and_otp_required

# Logging
logger = logging.getLogger(__name__)


@login_and_otp_required()
async def home(request):
    """
    Home page view - contains the upload form.
    Only verified users can access this page.
    """
    if request.session.get("can_upload_csv") is False:
        # If the user does not have permission to upload csvs, redirect them to the submissions page
        return redirect("dashboard")

    if request.method == "POST":
        form = UploadFileForm(request.POST, request.FILES)
        user_csv = request.FILES["csv_upload"]
        pz_code = request.session.get("pz_code")
        if request.session.get("can_upload_csv") is True:
<<<<<<< HEAD
            try:
                errors_by_row_index = await csv_upload(
                    user=request.user,
                    dataframe=csv_read(file),
                    csv_file=file,
                    pdu_pz_code=pz_code,
=======
            # check to see if the CSV is valid
            parsed_csv = read_csv(user_csv)
            if (
                parsed_csv.missing_columns
                or parsed_csv.additional_columns
                or parsed_csv.duplicate_columns
            ):
                message = "Invalid CSV format."
                if parsed_csv.missing_columns:
                    message += (
                        f" Missing columns: [{", ".join(parsed_csv.missing_columns)}]"
                    )
                if parsed_csv.additional_columns:
                    message += f" Unexpected columns: [{", ".join(parsed_csv.additional_columns)}]"
                if parsed_csv.duplicate_columns:
                    message += f" Duplicate columns: [{", ".join(parsed_csv.additional_columns)}]"
                messages.error(
                    request=request,
                    message=message,
>>>>>>> daa7e4f6
                )
                return redirect("home")

            # CSV is valid, parse any errors and store the data in the tables.
            errors_by_row_index = await csv_upload(
                user=request.user,
                dataframe=parsed_csv.df,
                csv_file=user_csv,
                pdu_pz_code=pz_code,
            )
            # log user activity
            VisitActivity = apps.get_model("npda", "VisitActivity")
            try:
                await VisitActivity.objects.acreate(
                    activity=8,
                    ip_address=request.META.get("REMOTE_ADDR"),
                    npdauser=request.user,
                )  # uploaded csv - activity 8
            except Exception as e:
                logger.error(f"Failed to log user activity: {e}")

            # update the session fields - this stores that the user has uploaded a csv and disables the ability to use the questionnaire
            await refresh_session_object_asynchronously(
                request=request, user=request.user, pz_code=pz_code
            )
            if errors_by_row_index:
                # get submission and store the errors to report back to the user in the Data Quality Report
                Submission = apps.get_model("npda", "Submission")
                submission = await Submission.objects.aget(
                    paediatric_diabetes_unit__pz_code=pz_code,
                    submission_active=True,
                    audit_year=datetime.date.today().year,
                )
                submission.errors = serialize_errors(errors_by_row_index)
                await sync_to_async(submission.save)()
                messages.error(
                    request=request,
                    message=f"CSV has been uploaded, but errors have been found in {len(errors_by_row_index.items())} rows. Please check the data quality report for details.",
                )
            else:
                messages.success(
                    request=request,
                    message="File uploaded successfully. There are no errors,",
                )
            return redirect("submissions")
        else:
            # If the user does not have permission to upload csvs, redirect them to the dashboard page
            messages.error(
                request=request,
                message=f"You have do not have permission to upload csvs for {pz_code}.",
            )
            return redirect("dashboard")

    else:
        form = UploadFileForm()

    context = {"file_uploaded": False, "form": form}
    template = "home.html"
    return render(request=request, template_name=template, context=context)


def download_template(request):
    """
    Creates the template csv for users to fill out and upload into NPDA
    """
    return HttpResponse(
        csv_header(),
        content_type="text/csv",
        headers={"Content-Disposition": 'attachment; filename="npda_template.csv"'},
    )


def view_preference(request):
    """
    HTMX callback from the button press in the view_preference.html template.
    """

    view_preference_selection = request.POST.get("view_preference", None)
    view_preference = get_or_update_view_preference(
        request.user, view_preference_selection
    )
    pz_code = request.POST.get("pz_code_select_name", None)

    if pz_code is not None:
        new_session_fields = get_new_session_fields(
            user=request.user, pz_code=pz_code
        )  # includes a validation step
    else:
        new_session = request.session
        pz_code = new_session["pz_code"]
        new_session_fields = get_new_session_fields(
            request.user, pz_code
        )  # includes a validation step

    request.session.update(new_session_fields)
    context = {
        "view_preference": view_preference,
        "chosen_pdu": pz_code,
        "pdu_choices": request.session["pdu_choices"],
    }

    response = render(
        request, template_name="partials/view_preference.html", context=context
    )

    patients_list_view_url = reverse("patients")
    submissions_list_view_url = reverse("submissions")
    npdauser_list_view_url = reverse("npda_users")
    dashboard_url = reverse("dashboard")

    trigger_client_event(
        response=response,
        name="npda_users",
        params={"method": "GET", "url": npdauser_list_view_url},
    )  # reloads the npdauser table

    trigger_client_event(
        response=response,
        name="submissions",
        params={"method": "GET", "url": submissions_list_view_url},
    )  # reloads the submissions table

    trigger_client_event(
        response=response,
        name="patients",
        params={"method": "GET", "url": patients_list_view_url},
    )  # reloads the patients table

    trigger_client_event(
        response=response,
        name="dashboard",
        params={"method": "GET", "url": dashboard_url},
    )  # reloads the dashboard
    return response


@login_and_otp_required()
def dashboard(request):
    """
    Dashboard view for the KPIs.
    """
    template = "dashboard.html"
    pz_code = request.session.get("pz_code")
    refresh_session_object_synchronously(
        request=request, user=request.user, pz_code=pz_code
    )
    if request.htmx:
        # If the request is an htmx request, we want to return the partial template
        template = "partials/kpi_table.html"

    PaediatricDiabetesUnit = apps.get_model("npda", "PaediatricDiabetesUnit")
    try:
        pdu = PaediatricDiabetesUnit.objects.get(pz_code=pz_code)
    except PaediatricDiabetesUnit.DoesNotExist:
        messages.error(
            request=request,
            message=f"Paediatric Diabetes Unit with PZ code {pz_code} does not exist",
        )
        return render(request, "dashboard.html")

    calculate_kpis = CalculateKPIS(
        calculation_date=datetime.date.today(), return_pt_querysets=True
    )

    kpi_calculations_object = calculate_kpis.calculate_kpis_for_pdus(pz_codes=[pz_code])

    context = {
        "pdu": pdu,
        "kpi_results": kpi_calculations_object,
        "aggregation_level": "Paediatric Diabetes Unit",
    }

    return render(request, template_name=template, context=context)<|MERGE_RESOLUTION|>--- conflicted
+++ resolved
@@ -18,14 +18,8 @@
 # HTMX imports
 from django_htmx.http import trigger_client_event
 
+from project.npda.general_functions.csv import csv_upload, csv_parse, csv_header
 from ..forms.upload import UploadFileForm
-<<<<<<< HEAD
-from ..general_functions.csv_upload import csv_upload
-from ..general_functions.csv_read import csv_read
-=======
-from ..general_functions.csv_upload import csv_upload, read_csv
-from ..general_functions.csv_header import csv_header
->>>>>>> daa7e4f6
 from ..general_functions.serialize_validation_errors import serialize_errors
 from ..general_functions.session import (
     get_new_session_fields,
@@ -57,16 +51,8 @@
         user_csv = request.FILES["csv_upload"]
         pz_code = request.session.get("pz_code")
         if request.session.get("can_upload_csv") is True:
-<<<<<<< HEAD
-            try:
-                errors_by_row_index = await csv_upload(
-                    user=request.user,
-                    dataframe=csv_read(file),
-                    csv_file=file,
-                    pdu_pz_code=pz_code,
-=======
             # check to see if the CSV is valid
-            parsed_csv = read_csv(user_csv)
+            parsed_csv = csv_parse(user_csv)
             if (
                 parsed_csv.missing_columns
                 or parsed_csv.additional_columns
@@ -84,7 +70,6 @@
                 messages.error(
                     request=request,
                     message=message,
->>>>>>> daa7e4f6
                 )
                 return redirect("home")
 
