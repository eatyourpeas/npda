--- conflicted
+++ resolved
@@ -43,104 +43,64 @@
         user_csv = request.FILES["csv_upload"]
         pz_code = request.session.get("pz_code")
 
-<<<<<<< HEAD
-        parsed_csv = read_csv(user_csv)
-
-        if parsed_csv.missing_columns or parsed_csv.additional_columns or parsed_csv.duplicate_columns:
-            message = "Invalid CSV format."
-
-            if parsed_csv.missing_columns:
-                message += f" Missing columns: [{", ".join(parsed_csv.missing_columns)}]"
-            
-            if parsed_csv.additional_columns:
-                message += f" Unexpected columns: [{", ".join(parsed_csv.additional_columns)}]"
-            
-            if parsed_csv.duplicate_columns:
-                message += f" Duplicate columns: [{", ".join(parsed_csv.additional_columns)}]"
-            
-            messages.error(
-                request=request,
-                message=message,
-            )
-        else:
-            errors_by_row_index = await csv_upload(
-                user=request.user,
-                dataframe=parsed_csv.df,
-                csv_file=user_csv,
-                pdu_pz_code=pz_code,
-            )
-
-            VisitActivity = apps.get_model("npda", "VisitActivity")
-            try:
-                await VisitActivity.objects.acreate(
-                    activity=8,
-                    ip_address=request.META.get("REMOTE_ADDR"),
-                    npdauser=request.user,
-                )  # uploaded csv - activity 8
-            except Exception as e:
-                logger.error(f"Failed to log user activity: {e}")
-
-            if errors_by_row_index:
-                for row_index, errors_by_field in errors_by_row_index.items():
-                    for field, errors in errors_by_field.items():
-                        for error in errors:
-                            messages.error(
-                                request=request,
-                                message=f"CSV has been uploaded, but errors have been found. These include error in row {row_index}[{field}]: {error}",
-                            )
-            else:
-                messages.success(
-                    request=request,
-                    message="File uploaded successfully. There are no errors,",
-                )
-
-        return redirect("submissions")
-=======
-        # summary = csv_summarize(csv_file=file)
-
-        # You can't read the same file twice without resetting it
-        file.seek(0)
-        errors = []
-
         if request.session.get("can_upload_csv") is True:
-            errors_by_row_index = await csv_upload(
-                user=request.user,
-                dataframe=read_csv(file),
-                csv_file=file,
-                pdu_pz_code=pz_code,
-            )
-            VisitActivity = apps.get_model("npda", "VisitActivity")
-            try:
-                await VisitActivity.objects.acreate(
-                    activity=8,
-                    ip_address=request.META.get("REMOTE_ADDR"),
-                    npdauser=request.user,
-                )  # uploaded csv - activity 8
-            except Exception as e:
-                logger.error(f"Failed to log user activity: {e}")
-
-            if errors_by_row_index:
-                for row_index, errors_by_field in errors_by_row_index.items():
-                    for field, errors in errors_by_field.items():
-                        for error in errors:
-                            messages.error(
-                                request=request,
-                                message=f"CSV has been uploaded, but errors have been found. These include error in row {row_index}[{field}]: {error}",
-                            )
-            else:
-                messages.success(
-                    request=request,
-                    message="File uploaded successfully. There are no errors,",
-                )
-
-            return redirect("submissions")
+          parsed_csv = read_csv(user_csv)
+
+          if parsed_csv.missing_columns or parsed_csv.additional_columns or parsed_csv.duplicate_columns:
+              message = "Invalid CSV format."
+
+              if parsed_csv.missing_columns:
+                  message += f" Missing columns: [{", ".join(parsed_csv.missing_columns)}]"
+
+              if parsed_csv.additional_columns:
+                  message += f" Unexpected columns: [{", ".join(parsed_csv.additional_columns)}]"
+
+              if parsed_csv.duplicate_columns:
+                  message += f" Duplicate columns: [{", ".join(parsed_csv.additional_columns)}]"
+
+              messages.error(
+                  request=request,
+                  message=message,
+              )
+          else:
+              errors_by_row_index = await csv_upload(
+                  user=request.user,
+                  dataframe=parsed_csv.df,
+                  csv_file=user_csv,
+                  pdu_pz_code=pz_code,
+              )
+
+              VisitActivity = apps.get_model("npda", "VisitActivity")
+              try:
+                  await VisitActivity.objects.acreate(
+                      activity=8,
+                      ip_address=request.META.get("REMOTE_ADDR"),
+                      npdauser=request.user,
+                  )  # uploaded csv - activity 8
+              except Exception as e:
+                  logger.error(f"Failed to log user activity: {e}")
+
+              if errors_by_row_index:
+                  for row_index, errors_by_field in errors_by_row_index.items():
+                      for field, errors in errors_by_field.items():
+                          for error in errors:
+                              messages.error(
+                                  request=request,
+                                  message=f"CSV has been uploaded, but errors have been found. These include error in row {row_index}[{field}]: {error}",
+                              )
+              else:
+                  messages.success(
+                      request=request,
+                      message="File uploaded successfully. There are no errors,",
+                  )
+
+          return redirect("submissions")
         else:
             messages.error(
                 request=request,
                 message=f"You have do not have permission to upload csvs for {pz_code}.",
             )
             form = UploadFileForm()
->>>>>>> b31bf57d
     else:
         form = UploadFileForm()
 
