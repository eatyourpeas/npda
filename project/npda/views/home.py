# Python imports
import datetime
import logging

# Django imports
from django.apps import apps
from django.contrib import messages
from django.core.exceptions import ValidationError
from django.shortcuts import redirect, render
from django.urls import reverse

# HTMX imports
from django_htmx.http import trigger_client_event

from ..forms.upload import UploadFileForm
from ..general_functions.csv_summarize import csv_summarize
from ..general_functions.csv_upload import csv_upload, read_csv
from ..general_functions.session import get_new_session_fields
from ..general_functions.view_preference import get_or_update_view_preference
from ..kpi_class.kpis import CalculateKPIS

# RCPCH imports
from .decorators import login_and_otp_required

# Logging
logger = logging.getLogger(__name__)


def error_list(wrapper_error: ValidationError):
    ret = []

    for field, errors in wrapper_error.error_dict.items():
        for error in errors:
            ret.append(
                {
                    "field": field,
                    "message": error.message,
                    "original_row_index": error.original_row_index,
                }
            )

    return ret


@login_and_otp_required()
def home(request):
    """
    Home page view - contains the upload form.
    Only verified users can access this page.
    """
    if request.method == "POST":
        form = UploadFileForm(request.POST, request.FILES)
        file = request.FILES["csv_upload"]
        pz_code = request.session.get("pz_code")

        # summary = csv_summarize(csv_file=file)

        # You can't read the same file twice without resetting it
        file.seek(0)
        errors = []

        try:
            csv_upload(
                user=request.user,
                dataframe=read_csv(file),
                csv_file=file,
                pdu_pz_code=pz_code,
            )
<<<<<<< HEAD
            messages.success(request=request, message="File uploaded successfully")
=======
            messages.success(
                request=request,
                message="File uploaded successfully. There are no errors,",
            )
>>>>>>> dea47309
            VisitActivity = apps.get_model("npda", "VisitActivity")
            try:
                VisitActivity.objects.create(
                    activity=8,
                    ip_address=request.META.get("REMOTE_ADDR"),
                    npdauser=request.user,
                )  # uploaded csv - activity 8
            except Exception as e:
                logger.error(f"Failed to log user activity: {e}")
        except ValidationError as error:
            errors = error_list(error)
            for error in errors:
                messages.error(
                    request=request,
                    message=f"CSV has been uploaded, but errors have been found. These include error in row {error['original_row_index']}: {error['message']}",
                )
            pass

        return redirect("submissions")
    else:
        form = UploadFileForm()

    context = {"file_uploaded": False, "form": form}
    template = "home.html"
    return render(request=request, template_name=template, context=context)


def view_preference(request):
    """
    HTMX callback from the button press in the view_preference.html template.
    """

    view_preference_selection = request.POST.get("view_preference", None)
    view_preference = get_or_update_view_preference(
        request.user, view_preference_selection
    )
    pz_code = request.POST.get("pz_code_select_name", None)

    if pz_code is not None:
        new_session_fields = get_new_session_fields(
            user=request.user, pz_code=pz_code
        )  # includes a validation step
    else:
        new_session = request.session
        pz_code = new_session["pz_code"]
        new_session_fields = get_new_session_fields(
            request.user, pz_code
        )  # includes a validation step

    request.session.update(new_session_fields)
    context = {
        "view_preference": view_preference,
        "chosen_pdu": pz_code,
        "pdu_choices": request.session["pdu_choices"],
    }

    response = render(
        request, template_name="partials/view_preference.html", context=context
    )

    patients_list_view_url = reverse("patients")
    submissions_list_view_url = reverse("submissions")
    npdauser_list_view_url = reverse("npda_users")
    dashboard_url = reverse("dashboard")

    trigger_client_event(
        response=response,
        name="npda_users",
        params={"method": "GET", "url": npdauser_list_view_url},
    )  # reloads the npdauser table

    trigger_client_event(
        response=response,
        name="submissions",
        params={"method": "GET", "url": submissions_list_view_url},
    )  # reloads the submissions table

    trigger_client_event(
        response=response,
        name="patients",
        params={"method": "GET", "url": patients_list_view_url},
    )  # reloads the patients table

    trigger_client_event(
        response=response,
        name="dashboard",
        params={"method": "GET", "url": dashboard_url},
    )  # reloads the dashboard
    return response


@login_and_otp_required()
def dashboard(request):
    """
    Dashboard view for the KPIs.
    """
    template = "dashboard.html"
    pz_code = request.session.get("pz_code")
    if request.htmx:
        # If the request is an htmx request, we want to return the partial template
        template = "partials/kpi_table.html"

    PaediatricDiabetesUnit = apps.get_model("npda", "PaediatricDiabetesUnit")
    try:
        pdu = PaediatricDiabetesUnit.objects.get(pz_code=pz_code)
    except PaediatricDiabetesUnit.DoesNotExist:
        messages.error(
            request=request,
            message=f"Paediatric Diabetes Unit with PZ code {pz_code} does not exist",
        )
        return render(request, "dashboard.html")

<<<<<<< HEAD
    calculate_kpis = CalculateKPIS(
        calculation_date=datetime.date.today(), return_pt_querysets=True
    )
=======
    calculate_kpis = CalculateKPIS(calculation_date=datetime.date.today())

    kpi_calculations_object = calculate_kpis.calculate_kpis_for_pdus(pz_codes=[pz_code])
>>>>>>> dea47309

    kpi_calculations_object = calculate_kpis.calculate_kpis_for_pdus(pz_codes=[pz_code])

    from pprint import pprint

    pprint(kpi_calculations_object)

    context = {
        "pdu": pdu,
        "kpi_results": kpi_calculations_object,
    }

    return render(request, template_name=template, context=context)<|MERGE_RESOLUTION|>--- conflicted
+++ resolved
@@ -8,6 +8,7 @@
 from django.core.exceptions import ValidationError
 from django.shortcuts import redirect, render
 from django.urls import reverse
+
 
 # HTMX imports
 from django_htmx.http import trigger_client_event
@@ -66,14 +67,11 @@
                 csv_file=file,
                 pdu_pz_code=pz_code,
             )
-<<<<<<< HEAD
-            messages.success(request=request, message="File uploaded successfully")
-=======
             messages.success(
                 request=request,
                 message="File uploaded successfully. There are no errors,",
             )
->>>>>>> dea47309
+
             VisitActivity = apps.get_model("npda", "VisitActivity")
             try:
                 VisitActivity.objects.create(
@@ -186,21 +184,11 @@
         )
         return render(request, "dashboard.html")
 
-<<<<<<< HEAD
     calculate_kpis = CalculateKPIS(
         calculation_date=datetime.date.today(), return_pt_querysets=True
     )
-=======
-    calculate_kpis = CalculateKPIS(calculation_date=datetime.date.today())
 
     kpi_calculations_object = calculate_kpis.calculate_kpis_for_pdus(pz_codes=[pz_code])
->>>>>>> dea47309
-
-    kpi_calculations_object = calculate_kpis.calculate_kpis_for_pdus(pz_codes=[pz_code])
-
-    from pprint import pprint
-
-    pprint(kpi_calculations_object)
 
     context = {
         "pdu": pdu,
