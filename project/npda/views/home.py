# Python imports
import datetime
import logging

# Django imports
from django.apps import apps
from django.contrib import messages
from django.core.exceptions import ValidationError
from django.shortcuts import redirect, render
from django.urls import reverse
from django.http import HttpResponse
from django.conf import settings


# HTMX imports
from django_htmx.http import trigger_client_event

from ..forms.upload import UploadFileForm
from ..general_functions.csv_summarize import csv_summarize
from ..general_functions.csv_upload import csv_upload, read_csv
from ..general_functions.session import get_new_session_fields
from ..general_functions.view_preference import get_or_update_view_preference
from ..kpi_class.kpis import CalculateKPIS

# RCPCH imports
from .decorators import login_and_otp_required

# Logging
logger = logging.getLogger(__name__)

# csv processing imports
import csv
from ...constants.csv_headings import HEADINGS_LIST


<<<<<<< HEAD
def error_list(wrapper_error: ValidationError):
    ret = []

    for field, errors in wrapper_error.error_dict.items():
        for error in errors:
            ret.append(
                {
                    "field": field,
                    "message": error.message,
                    "original_row_index": error.original_row_index,
                }
            )

    return ret

=======
>>>>>>> d422ed8d
@login_and_otp_required()
async def home(request):
    """
    Home page view - contains the upload form.
    Only verified users can access this page.
    """
    if request.method == "POST":
        form = UploadFileForm(request.POST, request.FILES)
        user_csv = request.FILES["csv_upload"]
        pz_code = request.session.get("pz_code")

        # You can't read the same file twice without resetting it
        user_csv.seek(0)
        reader = csv.reader(user_csv.read().decode("utf-8").splitlines())
        user_headers = next(reader, None)

        template_headers = HEADINGS_LIST

        # Next localise headers so have list and say 'these are the headers affected'

        if user_headers != template_headers:
            list_diff = [header for header in user_headers if header not in template_headers]
            error_string = f'CSV headers do not match the expected format/order. Please ensure you are using the template csv provided. Headers affected, or those present in your file but not the template, are: {list_diff}. The headers uploaded must be exactly the same as the template headers, including whitespace, capital letters and ordering.'
            messages.error(request, error_string)
            return render(request, "home.html", {
                    "file_uploaded": False,
                    "form": form,
                    "errors": [error_string]
            })

        # You can't read the same file twice without resetting it
        user_csv.seek(0)
        errors = []

        errors_by_row_index = await csv_upload(
            user=request.user,
            dataframe=read_csv(file),
            csv_file=file,
            pdu_pz_code=pz_code,
        )

        VisitActivity = apps.get_model("npda", "VisitActivity")
        try:
<<<<<<< HEAD
            csv_upload(
                user=request.user,
                dataframe=read_csv(user_csv),
                csv_file=user_csv,
                pdu_pz_code=pz_code,
            )
=======
            await VisitActivity.objects.acreate(
                activity=8,
                ip_address=request.META.get("REMOTE_ADDR"),
                npdauser=request.user,
            )  # uploaded csv - activity 8
        except Exception as e:
            logger.error(f"Failed to log user activity: {e}")

        if errors_by_row_index:
            for row_index, errors_by_field in errors_by_row_index.items():
                for field, errors in errors_by_field.items():
                    for error in errors:
                        messages.error(
                            request=request,
                            message=f"CSV has been uploaded, but errors have been found. These include error in row {row_index}[{field}]: {error}",
                        )
        else:
>>>>>>> d422ed8d
            messages.success(
                request=request,
                message="File uploaded successfully. There are no errors,",
            )   

        return redirect("submissions")
    else:
        form = UploadFileForm()

    context = {"file_uploaded": False, "form": form}
    template = "home.html"
    return render(request=request, template_name=template, context=context)

def download_template(request):
    """
    Creates the template csv for users to fill out and upload into NPDA
    """
    response = HttpResponse(
        content_type="text/csv",
        headers={"Content-Disposition": 'attachment; filename="npda_template.csv"'},
    )
    writer = csv.writer(response)
    writer.writerow(HEADINGS_LIST)
    return response


def view_preference(request):
    """
    HTMX callback from the button press in the view_preference.html template.
    """

    view_preference_selection = request.POST.get("view_preference", None)
    view_preference = get_or_update_view_preference(
        request.user, view_preference_selection
    )
    pz_code = request.POST.get("pz_code_select_name", None)

    if pz_code is not None:
        new_session_fields = get_new_session_fields(
            user=request.user, pz_code=pz_code
        )  # includes a validation step
    else:
        new_session = request.session
        pz_code = new_session["pz_code"]
        new_session_fields = get_new_session_fields(
            request.user, pz_code
        )  # includes a validation step

    request.session.update(new_session_fields)
    context = {
        "view_preference": view_preference,
        "chosen_pdu": pz_code,
        "pdu_choices": request.session["pdu_choices"],
    }

    response = render(
        request, template_name="partials/view_preference.html", context=context
    )

    patients_list_view_url = reverse("patients")
    submissions_list_view_url = reverse("submissions")
    npdauser_list_view_url = reverse("npda_users")
    dashboard_url = reverse("dashboard")

    trigger_client_event(
        response=response,
        name="npda_users",
        params={"method": "GET", "url": npdauser_list_view_url},
    )  # reloads the npdauser table

    trigger_client_event(
        response=response,
        name="submissions",
        params={"method": "GET", "url": submissions_list_view_url},
    )  # reloads the submissions table

    trigger_client_event(
        response=response,
        name="patients",
        params={"method": "GET", "url": patients_list_view_url},
    )  # reloads the patients table

    trigger_client_event(
        response=response,
        name="dashboard",
        params={"method": "GET", "url": dashboard_url},
    )  # reloads the dashboard
    return response


@login_and_otp_required()
def dashboard(request):
    """
    Dashboard view for the KPIs.
    """
    template = "dashboard.html"
    pz_code = request.session.get("pz_code")
    if request.htmx:
        # If the request is an htmx request, we want to return the partial template
        template = "partials/kpi_table.html"

    PaediatricDiabetesUnit = apps.get_model("npda", "PaediatricDiabetesUnit")
    try:
        pdu = PaediatricDiabetesUnit.objects.get(pz_code=pz_code)
    except PaediatricDiabetesUnit.DoesNotExist:
        messages.error(
            request=request,
            message=f"Paediatric Diabetes Unit with PZ code {pz_code} does not exist",
        )
        return render(request, "dashboard.html")

    calculate_kpis = CalculateKPIS(
        calculation_date=datetime.date.today(), return_pt_querysets=True
    )

    kpi_calculations_object = calculate_kpis.calculate_kpis_for_pdus(pz_codes=[pz_code])

    context = {
        "pdu": pdu,
        "kpi_results": kpi_calculations_object,
        "aggregation_level": "Paediatric Diabetes Unit",
    }

    return render(request, template_name=template, context=context)<|MERGE_RESOLUTION|>--- conflicted
+++ resolved
@@ -33,24 +33,6 @@
 from ...constants.csv_headings import HEADINGS_LIST
 
 
-<<<<<<< HEAD
-def error_list(wrapper_error: ValidationError):
-    ret = []
-
-    for field, errors in wrapper_error.error_dict.items():
-        for error in errors:
-            ret.append(
-                {
-                    "field": field,
-                    "message": error.message,
-                    "original_row_index": error.original_row_index,
-                }
-            )
-
-    return ret
-
-=======
->>>>>>> d422ed8d
 @login_and_otp_required()
 async def home(request):
     """
@@ -94,14 +76,12 @@
 
         VisitActivity = apps.get_model("npda", "VisitActivity")
         try:
-<<<<<<< HEAD
             csv_upload(
                 user=request.user,
                 dataframe=read_csv(user_csv),
                 csv_file=user_csv,
                 pdu_pz_code=pz_code,
             )
-=======
             await VisitActivity.objects.acreate(
                 activity=8,
                 ip_address=request.META.get("REMOTE_ADDR"),
@@ -119,7 +99,6 @@
                             message=f"CSV has been uploaded, but errors have been found. These include error in row {row_index}[{field}]: {error}",
                         )
         else:
->>>>>>> d422ed8d
             messages.success(
                 request=request,
                 message="File uploaded successfully. There are no errors,",
