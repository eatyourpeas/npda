# Python imports
import datetime
import logging

# Django imports
from django.apps import apps
from django.contrib import messages
from django.core.exceptions import ValidationError
from django.shortcuts import redirect, render
from django.urls import reverse


# HTMX imports
from django_htmx.http import trigger_client_event

from ..forms.upload import UploadFileForm
from ..general_functions.csv_summarize import csv_summarize
from ..general_functions.csv_upload import csv_upload, read_csv
from ..general_functions.session import get_new_session_fields
from ..general_functions.view_preference import get_or_update_view_preference
from ..kpi_class.kpis import CalculateKPIS

# RCPCH imports
from .decorators import login_and_otp_required

# Logging
logger = logging.getLogger(__name__)


@login_and_otp_required()
async def home(request):
    """
    Home page view - contains the upload form.
    Only verified users can access this page.
    """
    if request.session.get("can_upload_csv") is False:
        # If the user does not have permission to upload csvs, redirect them to the submissions page
        return redirect("dashboard")

    if request.method == "POST":
        form = UploadFileForm(request.POST, request.FILES)
        file = request.FILES["csv_upload"]
        pz_code = request.session.get("pz_code")

        # summary = csv_summarize(csv_file=file)

        # You can't read the same file twice without resetting it
        file.seek(0)
        errors = []

        if request.session.get("can_upload_csv") is True:
            errors_by_row_index = await csv_upload(
                user=request.user,
                dataframe=read_csv(file),
                csv_file=file,
                pdu_pz_code=pz_code,
            )
            VisitActivity = apps.get_model("npda", "VisitActivity")
            try:
                await VisitActivity.objects.acreate(
                    activity=8,
                    ip_address=request.META.get("REMOTE_ADDR"),
                    npdauser=request.user,
                )  # uploaded csv - activity 8
            except Exception as e:
                logger.error(f"Failed to log user activity: {e}")

            if errors_by_row_index:
                for row_index, errors_by_field in errors_by_row_index.items():
                    for field, errors in errors_by_field.items():
                        for error in errors:
                            messages.error(
                                request=request,
                                message=f"CSV has been uploaded, but errors have been found. These include error in row {row_index}[{field}]: {error}",
                            )
            else:
                messages.success(
                    request=request,
                    message="File uploaded successfully. There are no errors,",
                )

            return redirect("submissions")
        else:
            messages.error(
                request=request,
<<<<<<< HEAD
                message="File uploaded successfully. There are no errors,",
            )

        return redirect("submissions")
=======
                message=f"You have do not have permission to upload csvs for {pz_code}.",
            )
            form = UploadFileForm()
>>>>>>> b31bf57d
    else:
        form = UploadFileForm()

    context = {"file_uploaded": False, "form": form}
    template = "home.html"
    return render(request=request, template_name=template, context=context)


def view_preference(request):
    """
    HTMX callback from the button press in the view_preference.html template.
    """

    view_preference_selection = request.POST.get("view_preference", None)
    view_preference = get_or_update_view_preference(
        request.user, view_preference_selection
    )
    pz_code = request.POST.get("pz_code_select_name", None)

    if pz_code is not None:
        new_session_fields = get_new_session_fields(
            user=request.user, pz_code=pz_code
        )  # includes a validation step
    else:
        new_session = request.session
        pz_code = new_session["pz_code"]
        new_session_fields = get_new_session_fields(
            request.user, pz_code
        )  # includes a validation step

    request.session.update(new_session_fields)
    context = {
        "view_preference": view_preference,
        "chosen_pdu": pz_code,
        "pdu_choices": request.session["pdu_choices"],
    }

    response = render(
        request, template_name="partials/view_preference.html", context=context
    )

    patients_list_view_url = reverse("patients")
    submissions_list_view_url = reverse("submissions")
    npdauser_list_view_url = reverse("npda_users")
    dashboard_url = reverse("dashboard")

    trigger_client_event(
        response=response,
        name="npda_users",
        params={"method": "GET", "url": npdauser_list_view_url},
    )  # reloads the npdauser table

    trigger_client_event(
        response=response,
        name="submissions",
        params={"method": "GET", "url": submissions_list_view_url},
    )  # reloads the submissions table

    trigger_client_event(
        response=response,
        name="patients",
        params={"method": "GET", "url": patients_list_view_url},
    )  # reloads the patients table

    trigger_client_event(
        response=response,
        name="dashboard",
        params={"method": "GET", "url": dashboard_url},
    )  # reloads the dashboard
    return response


@login_and_otp_required()
def dashboard(request):
    """
    Dashboard view for the KPIs.
    """
    template = "dashboard.html"
    pz_code = request.session.get("pz_code")
    if request.htmx:
        # If the request is an htmx request, we want to return the partial template
        template = "partials/kpi_table.html"

    PaediatricDiabetesUnit = apps.get_model("npda", "PaediatricDiabetesUnit")
    try:
        pdu = PaediatricDiabetesUnit.objects.get(pz_code=pz_code)
    except PaediatricDiabetesUnit.DoesNotExist:
        messages.error(
            request=request,
            message=f"Paediatric Diabetes Unit with PZ code {pz_code} does not exist",
        )
        return render(request, "dashboard.html")

    calculate_kpis = CalculateKPIS(
        calculation_date=datetime.date.today(), return_pt_querysets=True
    )

    kpi_calculations_object = calculate_kpis.calculate_kpis_for_pdus(pz_codes=[pz_code])

    context = {
        "pdu": pdu,
        "kpi_results": kpi_calculations_object,
        "aggregation_level": "Paediatric Diabetes Unit",
    }

    return render(request, template_name=template, context=context)<|MERGE_RESOLUTION|>--- conflicted
+++ resolved
@@ -83,16 +83,10 @@
         else:
             messages.error(
                 request=request,
-<<<<<<< HEAD
-                message="File uploaded successfully. There are no errors,",
-            )
-
-        return redirect("submissions")
-=======
                 message=f"You have do not have permission to upload csvs for {pz_code}.",
             )
             form = UploadFileForm()
->>>>>>> b31bf57d
+
     else:
         form = UploadFileForm()
 
