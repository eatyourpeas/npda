--- conflicted
+++ resolved
@@ -19,18 +19,13 @@
 from django_htmx.http import trigger_client_event
 
 from ..forms.upload import UploadFileForm
-from ..general_functions.csv_upload import csv_upload, read_csv
-<<<<<<< HEAD
-from ..general_functions.csv_header import csv_header
-from ..general_functions.session import get_new_session_fields
-=======
+from ..general_functions.csv_upload import csv_upload, read_csv, csv_header
 from ..general_functions.serialize_validation_errors import serialize_errors
 from ..general_functions.session import (
     get_new_session_fields,
     refresh_session_object_asynchronously,
     refresh_session_object_synchronously,
 )
->>>>>>> 282b6f89
 from ..general_functions.view_preference import get_or_update_view_preference
 from ..kpi_class.kpis import CalculateKPIS
 
@@ -55,7 +50,6 @@
         user_csv = request.FILES["csv_upload"]
         pz_code = request.session.get("pz_code")
 
-<<<<<<< HEAD
         if request.session.get("can_upload_csv") is True:
           parsed_csv = read_csv(user_csv)
 
@@ -93,50 +87,7 @@
               except Exception as e:
                   logger.error(f"Failed to log user activity: {e}")
 
-              if errors_by_row_index:
-                  for row_index, errors_by_field in errors_by_row_index.items():
-                      for field, errors in errors_by_field.items():
-                          for error in errors:
-                              messages.error(
-                                  request=request,
-                                  message=f"CSV has been uploaded, but errors have been found. These include error in row {row_index}[{field}]: {error}",
-                              )
-              else:
-                  messages.success(
-                      request=request,
-                      message="File uploaded successfully. There are no errors,",
-                  )
-
-          return redirect("submissions")
-=======
-        # summary = csv_summarize(csv_file=file)
-
-        # You can't read the same file twice without resetting it
-        file.seek(0)
-
-        if request.session.get("can_upload_csv") is True:
-            try:
-                errors_by_row_index = await csv_upload(
-                    user=request.user,
-                    dataframe=read_csv(file),
-                    csv_file=file,
-                    pdu_pz_code=pz_code,
-                )
-            except ValidationError as e:
-                messages.error(request=request, message=e.message)
-                return redirect("home")
-
-            VisitActivity = apps.get_model("npda", "VisitActivity")
-            try:
-                await VisitActivity.objects.acreate(
-                    activity=8,
-                    ip_address=request.META.get("REMOTE_ADDR"),
-                    npdauser=request.user,
-                )  # uploaded csv - activity 8
-            except Exception as e:
-                logger.error(f"Failed to log user activity: {e}")
-
-            # update the session fields
+              # update the session fields
             await refresh_session_object_asynchronously(
                 request=request, user=request.user, pz_code=pz_code
             )
@@ -151,12 +102,7 @@
                 )
                 pprint(errors_by_row_index)
                 submission.errors = serialize_errors(errors_by_row_index)
-                # submission.errors = json.dumps(errors_by_row_index)
                 await sync_to_async(submission.save)()
-                # row_indices = []
-                # for row_index, errors_by_field in errors_by_row_index.items():
-                #     for field, errors in errors_by_field.items():
-                #         print(errors)
                 messages.error(
                     request=request,
                     message=f"CSV has been uploaded, but errors have been found in {len(errors_by_row_index.items())} rows. Please check the data quality report for details.",
@@ -168,7 +114,7 @@
                 )
 
             return redirect("submissions")
->>>>>>> 282b6f89
+
         else:
             messages.error(
                 request=request,
