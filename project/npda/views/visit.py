# python imports
import datetime
import logging

# Django imports
from django.apps import apps
from django.contrib import messages
from django.contrib.auth.mixins import PermissionRequiredMixin
from django.contrib.messages.views import SuccessMessageMixin
from django.forms import BaseModelForm
from django.http import HttpResponse, HttpResponseRedirect
from django.shortcuts import get_object_or_404
from django.urls import reverse, reverse_lazy
from django.views.generic import ListView
from django.views.generic.edit import CreateView, DeleteView, UpdateView

# RCPCH imports
from ..forms.visit_form import VisitForm
from ..general_functions import get_visit_categories, get_visit_tabs
from ..kpi_class.kpis import CalculateKPIS
from ..models import Patient, Transfer, Visit
from .mixins import (
    CheckCanCompleteQuestionnaireMixin,
    CheckCurrentAuditYearMixin,
    CheckPDUInstanceMixin,
    CheckPDUListMixin,
    LoginAndOTPRequiredMixin,
)

# Third party imports
logger = logging.getLogger(__name__)


class PatientVisitsListView(
    LoginAndOTPRequiredMixin, CheckPDUListMixin, PermissionRequiredMixin, ListView
):
    """
    The PatientVisitsListView class.

    This class is used to display a list of visits for a patient.
    Note that it is possible to view the visits for a patient that are not part of the current audit submission as they are filtered against the audit year in the session.

    Users with permission should be able to view all visits for a patient.
    Users should NOT be able to add, edit or delete visits for a patient in a submission that is not active, or that is not the current audit year/quarter.
    """

    permission_required = "npda.view_visit"
    permission_denied_message = "You do not have the appropriate permissions to access this page/feature. Contact your Coordinator for assistance."
    model = Visit
    template_name = "visits.html"

    def get_context_data(self, **kwargs):
        patient_id = self.kwargs.get("patient_id")
        context = super(PatientVisitsListView, self).get_context_data(**kwargs)
        patient = Patient.objects.get(pk=patient_id)
        submission = patient.submissions.filter(
            submission_active=True,
            audit_year=self.request.session.get("selected_audit_year"),
        ).first()
        visits = Visit.objects.filter(patient=patient).order_by("is_valid", "id")
        calculated_visits = []
        for visit in visits:
            visit_categories = get_visit_categories(instance=visit, form=None)
            calculated_visits.append({"visit": visit, "categories": visit_categories})
        context["visits"] = calculated_visits
        context["patient"] = patient
        context["submission"] = submission

        if patient.is_in_transfer_in_the_last_year():
            pz_code = (
                Transfer.objects.filter(
                    patient=patient,
                )
                .order_by("-date_leaving_service")
                .first()
                .previous_pz_code
            )
            PaediatricDiabetesUnit = apps.get_model("npda", "PaediatricDiabetesUnit")
            pdu = PaediatricDiabetesUnit.objects.get(pz_code=pz_code)
        # get the PDU for this patient - this is the PDU that the patient is currently under.
        # If the patient has left the PDU, the date_leaving_service will be set and it will be possible to view KPIs for the PDU up until transfer,
        # if this happened during the audit period. This is TODO
        else:
            #  this patient has been transferred but not yet received at a new PDU
            pdu = (
                Transfer.objects.filter(
                    patient=patient, date_leaving_service__isnull=True
                )
                .first()
                .paediatric_diabetes_unit
            )

        calculate_kpis = CalculateKPIS(
            calculation_date=datetime.date.today(), return_pt_querysets=False
        )
        # Calculate the KPIs for this patient, returning only subset relevant
        # for a single patient's calculation
        kpi_calculations_object = calculate_kpis.calculate_kpis_for_single_patient(
            patient,
            pdu,
        )

        context["kpi_calculations_object"] = kpi_calculations_object

        return context


class VisitCreateView(
    LoginAndOTPRequiredMixin,
    PermissionRequiredMixin,
    SuccessMessageMixin,
    CheckCurrentAuditYearMixin,
    CheckCanCompleteQuestionnaireMixin,
    CreateView,
):
    permission_required = "npda.add_visit"
    permission_denied_message = "You do not have the appropriate permissions to access this page/feature. Contact your Coordinator for assistance."
    model = Visit
    form_class = VisitForm

    def get_context_data(self, **kwargs):
        context = super().get_context_data(**kwargs)
        context["patient_id"] = self.kwargs["patient_id"]
        patient = Patient.objects.get(pk=self.kwargs["patient_id"])
        context["patient"] = patient
        context["title"] = "Add New Visit"
        context["form_method"] = "create"
        context["button_title"] = "Add New Visit"
        context["visit_tabs"] = get_visit_tabs(form=None)
        return context

    def get_success_url(self):
        messages.add_message(
            self.request, messages.SUCCESS, "New visit added successfully"
        )
        return reverse(
            "patient_visits", kwargs={"patient_id": self.kwargs["patient_id"]}
        )

    def get_initial(self):
        initial = super().get_initial()
        patient = Patient.objects.get(pk=self.kwargs["patient_id"])
        initial["patient"] = patient
        return initial

    def form_valid(self, form, **kwargs):
        patient = get_object_or_404(Patient, pk=self.kwargs["patient_id"])
        print("patient", patient)
        self.object = form.save(commit=False)
<<<<<<< HEAD
        self.object.patient_id = self.kwargs["patient_id"]
        self.object.errors = None
        self.object.is_valid = True
=======
        self.object.patient = patient
        self.object.save()
>>>>>>> 961518bf
        super(VisitCreateView, self).form_valid(form)
        return HttpResponseRedirect(self.get_success_url())


class VisitUpdateView(
    LoginAndOTPRequiredMixin,
    CheckPDUInstanceMixin,
    PermissionRequiredMixin,
    CheckCurrentAuditYearMixin,
    CheckCanCompleteQuestionnaireMixin,
    UpdateView,
):
    permission_required = "npda.change_visit"
    permission_denied_message = "You do not have the appropriate permissions to access this page/feature. Contact your Coordinator for assistance."
    model = Visit
    form_class = VisitForm

    def get_context_data(self, **kwargs):
        context = super().get_context_data(**kwargs)
        context["patient_id"] = self.kwargs["patient_id"]
        context["nhs_number"] = context["form"].patient.nhs_number
        context["visit_id"] = self.kwargs["pk"]
        context["title"] = "Edit Visit Details"
        context["button_title"] = "Edit Visit Details"
        context["form_method"] = "update"
        context["visit_tabs"] = get_visit_tabs(form=context["form"])

        return context

    def get_success_url(self):
        messages.add_message(
            self.request, messages.SUCCESS, "Visit edited successfully"
        )
        return reverse(
            "patient_visits", kwargs={"patient_id": self.kwargs["patient_id"]}
        )

    def get_initial(self):
        initial = super().get_initial()
        patient = Patient.objects.get(pk=self.kwargs["patient_id"])
        initial["patient"] = patient
        return initial

    def form_valid(self, form: BaseModelForm) -> HttpResponse:
        visit = form.save(commit=True)
        visit.errors = None
        visit.is_valid = True
        visit.save(update_fields=["errors", "is_valid"])
        context = {"patient_id": self.kwargs["patient_id"]}
        messages.add_message(
            self.request, messages.SUCCESS, "Visit edited successfully"
        )
        return HttpResponseRedirect(
            redirect_to=reverse("patient_visits", kwargs=context)
        )


class VisitDeleteView(
    LoginAndOTPRequiredMixin,
    CheckPDUInstanceMixin,
    PermissionRequiredMixin,
    SuccessMessageMixin,
    CheckCurrentAuditYearMixin,
    CheckCanCompleteQuestionnaireMixin,
    DeleteView,
):
    permission_required = "npda.delete_visit"
    permission_denied_message = "You do not have the appropriate permissions to access this page/feature. Contact your Coordinator for assistance."
    model = Visit
    success_url = reverse_lazy("patient_visits")
    success_message = "Visit removed successfully"

    def get_success_url(self):
        messages.add_message(
            self.request, messages.SUCCESS, "Visit edited successfully"
        )
        return reverse(
            "patient_visits", kwargs={"patient_id": self.kwargs["patient_id"]}
        )<|MERGE_RESOLUTION|>--- conflicted
+++ resolved
@@ -145,16 +145,10 @@
 
     def form_valid(self, form, **kwargs):
         patient = get_object_or_404(Patient, pk=self.kwargs["patient_id"])
-        print("patient", patient)
         self.object = form.save(commit=False)
-<<<<<<< HEAD
-        self.object.patient_id = self.kwargs["patient_id"]
-        self.object.errors = None
-        self.object.is_valid = True
-=======
         self.object.patient = patient
         self.object.save()
->>>>>>> 961518bf
+
         super(VisitCreateView, self).form_valid(form)
         return HttpResponseRedirect(self.get_success_url())
 
