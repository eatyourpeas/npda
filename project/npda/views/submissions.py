# Python imports
from typing import Any, Iterable
from datetime import date

# Django imports
from django.apps import apps
from django.contrib import messages
from django.db.models import Count, Case, When, F, Value
from django.db.models.functions import Concat
from django.http import HttpResponse
from django.shortcuts import render
from django.views.generic import ListView

# RCPCH imports
from .mixins import LoginAndOTPRequiredMixin
from ..models import Submission
from ..general_functions.csv_download import download_csv
from ..general_functions.csv_summarize import csv_summarize
from ..general_functions.csv_upload import read_csv


class SubmissionsListView(LoginAndOTPRequiredMixin, ListView):
    """
    The SubmissionsListView class.

    This class is used to display a list of submissions.

    Users with permisson should be able to view all submissions for the PDU & ODS code in the session for all audit years/quarters.
    Only one submission per audit year/quarter should be active.
    """

    model = apps.get_model(app_label="npda", model_name="Submission")
    template_name = "submissions_list.html"
    context_object_name = "submissions"

    def get_queryset(self) -> Iterable[Any]:
        """
        Retrieve all submissions for the current PZ code, unless view_preference is set to 2 (national view)
        """
        PaediatricDiabetesUnit = apps.get_model(
            app_label="npda", model_name="PaediatricDiabetesUnit"
        )
        pdu = PaediatricDiabetesUnit.objects.get(
            pz_code=self.request.session.get("pz_code"),
        )
        if self.request.user.view_preference == 1:
            base_queryset = self.model.objects.filter(paediatric_diabetes_unit=pdu)
        else:
            base_queryset = self.model.objects.all()

        base_queryset.values("submission_date", "audit_year").annotate(
            patient_count=Count("patients"),
            submission_active=F("submission_active"),
            submission_by=Concat(
                "submission_by__first_name", Value(" "), "submission_by__surname"
            ),
            pk=F("id"),
        ).order_by(
            "audit_year",
            "-submission_active",
            "-submission_date",
        )
        return base_queryset

    def get_context_data(self, **kwargs: Any) -> dict:
        """
        Add data to the context.
        Includes the patient data for the active submission and the csv summary data.
        """
        context = super().get_context_data(**kwargs)
        context["pz_code"] = self.request.session.get("pz_code")
        Patient = apps.get_model("npda", "Patient")
        context["data"] = None  # data stores csv summary data if a submission exists
        latest_active_submission = self.object_list.filter(
            submission_active=True,
            audit_year=date.today().year,
            paediatric_diabetes_unit__pz_code=self.request.session.get("pz_code"),
        ).first()  # there can be only one of these
        if latest_active_submission:
            # If a submission exists, summarize the csv data
<<<<<<< HEAD
            parsed_csv = read_csv(latest_active_submission.csv_file)
            context["data"] = csv_summarize(parsed_csv.df)
=======
            if latest_active_submission.csv_file:
                # If the submission has a csv file, summarize it
                context["data"] = csv_summarize(latest_active_submission.csv_file)
>>>>>>> b31bf57d
            # Get some summary data about the patients in the submission...
            context["patients"] = Patient.objects.filter(
                submissions=latest_active_submission
            ).annotate(
                visit_error_count=Count(Case(When(visit__is_valid=False, then=1))),
                visit_count=Count("visit"),
            )
        return context

    def get(self, request, *args, **kwargs):
        """
        Handle the HTMX GET request.
        """
        self.object_list = self.get_queryset().order_by("-submission_date")
        context = self.get_context_data(object_list=self.object_list)
        template = self.template_name
        if request.htmx:
            # If the request is an HTMX request from the PDU selector, returns the partial template
            # Otherwise, returns the full template
            # The partial template is used to update the submission history table when a new PDU is selected
            # This is done with a custom htmx trigger in the PDU selector
            template = "partials/submission_history.html"
        return render(request=request, template_name=template, context=context)

    def post(self, request, *args, **kwargs):
        """
        Handle the HTMX POST request.
        The button name "submit-data" is used to determine the action to be taken.
        If the value of "submit-data" is "delete-data", the submission is deleted.
        If the value of "submit-data" is "download-data", the original csv is downloaded.
        """
        button_name = request.POST.get("submit-data")
        if button_name == "delete-data":
            # retrieve the  submission instance
            submission = Submission.objects.filter(
                pk=request.POST.get("audit_id")
            ).get()

            # check if the submission is active - if so, do not allow deletion, and return an error message
            if submission.submission_active:
                self.object_list = self.get_queryset()
                context = self.get_context_data(object_list=self.object_list)
                messages.error(
                    request,
                    "Cannot delete an active submission. Please make another submission active before deleting this one",
                )
                return render(request, self.template_name, context=context)

            # delete the patients associated with the submission
            submission.patients.all().delete()
            # then delete the submission itself
            submission.delete()

            # set the submission_active flag to True for the most recent submission
            if Submission.objects.count() > 0:
                new_first = Submission.objects.order_by("-submission_date").first()
                new_first.submission_active = True
                new_first.save()
            messages.success(request, "Cohort submission deleted successfully")

        if button_name == "download-data":
            submission = Submission.objects.filter(
                pk=request.POST.get("audit_id")
            ).get()
            return download_csv(request, submission.id)

        # POST is not supported for this view
        # Must therefore return the queryset as an obect_list and context
        self.object_list = self.get_queryset()
        context = self.get_context_data(object_list=self.object_list)
        return render(request, self.template_name, context=context)

    def render_to_response(self, context: dict) -> HttpResponse:
        """
        Render the response.

        :param context: The context
        :return: The response
        """
        return super().render_to_response(context)<|MERGE_RESOLUTION|>--- conflicted
+++ resolved
@@ -78,21 +78,16 @@
         ).first()  # there can be only one of these
         if latest_active_submission:
             # If a submission exists, summarize the csv data
-<<<<<<< HEAD
+          if latest_active_submission.csv_file:
             parsed_csv = read_csv(latest_active_submission.csv_file)
             context["data"] = csv_summarize(parsed_csv.df)
-=======
-            if latest_active_submission.csv_file:
-                # If the submission has a csv file, summarize it
-                context["data"] = csv_summarize(latest_active_submission.csv_file)
->>>>>>> b31bf57d
-            # Get some summary data about the patients in the submission...
-            context["patients"] = Patient.objects.filter(
-                submissions=latest_active_submission
-            ).annotate(
-                visit_error_count=Count(Case(When(visit__is_valid=False, then=1))),
-                visit_count=Count("visit"),
-            )
+          # Get some summary data about the patients in the submission...
+          context["patients"] = Patient.objects.filter(
+              submissions=latest_active_submission
+          ).annotate(
+              visit_error_count=Count(Case(When(visit__is_valid=False, then=1))),
+              visit_count=Count("visit"),
+          )
         return context
 
     def get(self, request, *args, **kwargs):
