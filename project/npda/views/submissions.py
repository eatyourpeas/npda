--- conflicted
+++ resolved
@@ -15,14 +15,7 @@
 # RCPCH imports
 from .mixins import LoginAndOTPRequiredMixin
 from ..models import Submission
-<<<<<<< HEAD
-from ..general_functions import download_csv, download_xlsx, csv_summarize
-=======
-from ..general_functions.csv_download import download_csv
-from ..general_functions.csv_summarize import csv_summarize
-from ..general_functions.csv_upload import read_csv
->>>>>>> daa7e4f6
-
+from ..general_functions.csv import download_csv, download_xlsx, csv_summarize, csv_parse
 
 class SubmissionsListView(LoginAndOTPRequiredMixin, ListView):
     """
@@ -85,7 +78,7 @@
             # If a submission exists and it was created by uploading a csv, summarize the csv data
             if self.request.session.get("can_upload_csv"):
                 # check if the user has permission to upload csv (not this function is not available in this brance but is in live)
-                parsed_csv = read_csv(latest_active_submission.csv_file)
+                parsed_csv = csv_parse(latest_active_submission.csv_file)
                 context["data"] = csv_summarize(parsed_csv.df)
                 if latest_active_submission.errors:
                     deserialized_errors = json.loads(latest_active_submission.errors)
