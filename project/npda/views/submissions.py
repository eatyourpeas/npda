--- conflicted
+++ resolved
@@ -70,13 +70,8 @@
             "-submission_active",
             "-submission_date",
         )
-<<<<<<< HEAD
         
-        return base_queryset
-=======
-
         return final
->>>>>>> effe21eb
 
     def get_context_data(self, **kwargs: Any) -> dict:
         """
