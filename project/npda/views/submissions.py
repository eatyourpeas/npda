# Python imports
from typing import Any, Iterable
from datetime import date
import json

# Django imports
from django.apps import apps
from django.contrib import messages
from django.db.models import Count, Case, When, F, Value
from django.db.models.functions import Concat
from django.http import HttpResponse
from django.shortcuts import render
from django.views.generic import ListView

# RCPCH imports
from .mixins import LoginAndOTPRequiredMixin
from ..models import Submission
from ..general_functions.csv_download import download_csv
from ..general_functions.csv_summarize import csv_summarize
from ..general_functions.csv_upload import read_csv


class SubmissionsListView(LoginAndOTPRequiredMixin, ListView):
    """
    The SubmissionsListView class.

    This class is used to display a list of submissions.

    Users with permisson should be able to view all submissions for the PDU & ODS code in the session for all audit years/quarters.
    Only one submission per audit year/quarter should be active.
    """

    model = apps.get_model(app_label="npda", model_name="Submission")
    template_name = "submissions_list.html"
    context_object_name = "submissions"

    def get_queryset(self) -> Iterable[Any]:
        """
        Retrieve all submissions for the current PZ code, unless view_preference is set to 2 (national view)
        """
        PaediatricDiabetesUnit = apps.get_model(
            app_label="npda", model_name="PaediatricDiabetesUnit"
        )
        pdu = PaediatricDiabetesUnit.objects.get(
            pz_code=self.request.session.get("pz_code"),
        )
        if self.request.user.view_preference == 1:
            base_queryset = self.model.objects.filter(paediatric_diabetes_unit=pdu)
        else:
            base_queryset = self.model.objects.all()

        base_queryset.values("submission_date", "audit_year").annotate(
            patient_count=Count("patients"),
            submission_active=F("submission_active"),
            submission_by=Concat(
                "submission_by__first_name", Value(" "), "submission_by__surname"
            ),
            pk=F("id"),
        ).order_by(
            "audit_year",
            "-submission_active",
            "-submission_date",
        )
        return base_queryset

    def get_context_data(self, **kwargs: Any) -> dict:
        """
        Add data to the context.
        Includes the patient data for the active submission and the csv summary data.
        """
        context = super().get_context_data(**kwargs)
        context["pz_code"] = self.request.session.get("pz_code")
        Patient = apps.get_model("npda", "Patient")
        context["data"] = None  # data stores csv summary data if a submission exists
        latest_active_submission = self.object_list.filter(
            submission_active=True,
            audit_year=date.today().year,
            paediatric_diabetes_unit__pz_code=self.request.session.get("pz_code"),
        ).first()  # there can be only one of these
        if latest_active_submission:
<<<<<<< HEAD
            # If a submission exists, summarize the csv data
          if latest_active_submission.csv_file:
            parsed_csv = read_csv(latest_active_submission.csv_file)
            context["data"] = csv_summarize(parsed_csv.df)
          # Get some summary data about the patients in the submission...
          context["patients"] = Patient.objects.filter(
              submissions=latest_active_submission
          ).annotate(
              visit_error_count=Count(Case(When(visit__is_valid=False, then=1))),
              visit_count=Count("visit"),
          )
=======
            # If a submission exists and it was created by uploading a csv, summarize the csv data
            if self.request.session.get("can_upload_csv"):
                # check if the user has permission to upload csv (not this function is not available in this brance but is in live)
                context["data"] = csv_summarize(latest_active_submission.csv_file)
                if latest_active_submission.errors:
                    deserialized_errors = json.loads(latest_active_submission.errors)
                    context["submission_errors"] = deserialized_errors
                else:
                    context["submission_errors"] = None

            # Get some summary data about the patients in the submission...
            context["patients"] = Patient.objects.filter(
                submissions=latest_active_submission
            ).annotate(
                visit_error_count=Count(Case(When(visit__is_valid=False, then=1))),
                visit_count=Count("visit"),
            )
>>>>>>> 282b6f89
        return context

    def get(self, request, *args, **kwargs):
        """
        Handle the HTMX GET request.
        """
        self.object_list = self.get_queryset().order_by("-submission_date")
        context = self.get_context_data(object_list=self.object_list)
        template = self.template_name
        if request.htmx:
            # If the request is an HTMX request from the PDU selector, returns the partial template
            # Otherwise, returns the full template
            # The partial template is used to update the submission history table when a new PDU is selected
            # This is done with a custom htmx trigger in the PDU selector
            template = "partials/submission_history.html"
        return render(request=request, template_name=template, context=context)

    def post(self, request, *args, **kwargs):
        """
        Handle the HTMX POST request.
        The button name "submit-data" is used to determine the action to be taken.
        If the value of "submit-data" is "delete-data", the submission is deleted.
        If the value of "submit-data" is "download-data", the original csv is downloaded.
        """
        button_name = request.POST.get("submit-data")
        if button_name == "delete-data":
            # retrieve the  submission instance
            submission = Submission.objects.filter(
                pk=request.POST.get("audit_id")
            ).get()

            # check if the submission is active - if so, do not allow deletion, and return an error message
            if submission.submission_active:
                self.object_list = self.get_queryset()
                context = self.get_context_data(object_list=self.object_list)
                messages.error(
                    request,
                    "Cannot delete an active submission. Please make another submission active before deleting this one",
                )
                return render(request, self.template_name, context=context)

            # delete the patients associated with the submission
            submission.patients.all().delete()
            # then delete the submission itself
            submission.delete()

            # set the submission_active flag to True for the most recent submission
            if Submission.objects.count() > 0:
                new_first = Submission.objects.order_by("-submission_date").first()
                new_first.submission_active = True
                new_first.save()
            messages.success(request, "Cohort submission deleted successfully")

        if button_name == "download-data":
            submission = Submission.objects.filter(
                pk=request.POST.get("audit_id")
            ).get()
            return download_csv(request, submission.id)

        # POST is not supported for this view
        # Must therefore return the queryset as an obect_list and context
        self.object_list = self.get_queryset()
        context = self.get_context_data(object_list=self.object_list)
        return render(request, self.template_name, context=context)

    def render_to_response(self, context: dict) -> HttpResponse:
        """
        Render the response.

        :param context: The context
        :return: The response
        """
        return super().render_to_response(context)<|MERGE_RESOLUTION|>--- conflicted
+++ resolved
@@ -78,19 +78,6 @@
             paediatric_diabetes_unit__pz_code=self.request.session.get("pz_code"),
         ).first()  # there can be only one of these
         if latest_active_submission:
-<<<<<<< HEAD
-            # If a submission exists, summarize the csv data
-          if latest_active_submission.csv_file:
-            parsed_csv = read_csv(latest_active_submission.csv_file)
-            context["data"] = csv_summarize(parsed_csv.df)
-          # Get some summary data about the patients in the submission...
-          context["patients"] = Patient.objects.filter(
-              submissions=latest_active_submission
-          ).annotate(
-              visit_error_count=Count(Case(When(visit__is_valid=False, then=1))),
-              visit_count=Count("visit"),
-          )
-=======
             # If a submission exists and it was created by uploading a csv, summarize the csv data
             if self.request.session.get("can_upload_csv"):
                 # check if the user has permission to upload csv (not this function is not available in this brance but is in live)
@@ -108,7 +95,6 @@
                 visit_error_count=Count(Case(When(visit__is_valid=False, then=1))),
                 visit_count=Count("visit"),
             )
->>>>>>> 282b6f89
         return context
 
     def get(self, request, *args, **kwargs):
