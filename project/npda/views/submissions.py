# Python imports
from typing import Any, Iterable
from datetime import date
import json

# Django imports
from django.apps import apps
from django.contrib import messages
from django.db.models import Count, Case, When, F, Value
from django.db.models.functions import Concat
from django.http import HttpResponse
from django.shortcuts import render
from django.views.generic import ListView

from project.npda.views.decorators import login_and_otp_required

# RCPCH imports
from .mixins import CheckCurrentAuditYearMixin, LoginAndOTPRequiredMixin
from ..models import Submission
from ..general_functions.csv import (
    download_csv,
    download_xlsx,
    csv_parse,
)


class SubmissionsListView(
    LoginAndOTPRequiredMixin, CheckCurrentAuditYearMixin, ListView
):
    """
    The SubmissionsListView class.

    This class is used to display a list of submissions.

    Users with permisson should be able to view all submissions for the PDU & ODS code in the session for all audit years/quarters.
    Only one submission per audit year/quarter should be active.
    It is only possible to create/update/delete a submission for the current audit year/quarter.
    """

    model = apps.get_model(app_label="npda", model_name="Submission")
    template_name = "submissions_list.html"
    context_object_name = "submissions"

    def get_queryset(self) -> Iterable[Any]:
        """
        Retrieve all submissions for the current PZ code, unless view_preference is set to 2 (national view)
        """
        PaediatricDiabetesUnit = apps.get_model(
            app_label="npda", model_name="PaediatricDiabetesUnit"
        )
        pdu = PaediatricDiabetesUnit.objects.get(
            pz_code=self.request.session.get("pz_code"),
        )
        if self.request.user.view_preference == 1:
            base_queryset = self.model.objects.filter(
                paediatric_diabetes_unit=pdu,
                audit_year=self.request.session.get("selected_audit_year"),
            )
        else:
            base_queryset = self.model.objects.filter(
                audit_year=self.request.session.get("selected_audit_year")
            ).all()

        final = base_queryset.annotate(
            patient_count=Count("patients"),
            full_name_submission_by=Concat(
                "submission_by__first_name", Value(" "), "submission_by__surname"
            ),
        ).order_by(
            "audit_year",
            "-submission_active",
            "-submission_date",
        )

        return final

    def get_context_data(self, **kwargs: Any) -> dict:
        """
        Add data to the context.
        Includes the patient data for the active submission and the csv summary data.
        """
        if self.request.session.get("pz_code") == "PZ248":
            is_jersey = True
        else:
            is_jersey = False
        context = super().get_context_data(**kwargs)
        context["pz_code"] = self.request.session.get("pz_code")
        context["selected_audit_year"] = self.request.session.get("selected_audit_year")
        Patient = apps.get_model("npda", "Patient")
        context["data"] = None  # data stores csv summary data if a submission exists
        requested_active_submission = self.object_list.filter(
            submission_active=True,
            audit_year=self.request.session.get("selected_audit_year"),
            paediatric_diabetes_unit__pz_code=self.request.session.get("pz_code"),
        ).first()  # there can be only one of these
        if requested_active_submission:
<<<<<<< HEAD
            # If a submission exists and it was created by uploading a csv, summarize the csv data
            if (
                self.request.session.get("can_upload_csv")
                and requested_active_submission.csv_file
            ):
                # check if the user has permission to upload csv (not this function is not available in this brance but is in live)

                parsed_csv = csv_parse(
                    csv_file=requested_active_submission.csv_file, is_jersey=is_jersey
                )
                if requested_active_submission.errors:
                    deserialized_errors = json.loads(requested_active_submission.errors)
                    context["submission_errors"] = deserialized_errors
                else:
                    context["submission_errors"] = None

=======
            if requested_active_submission.errors:
                deserialized_errors = json.loads(requested_active_submission.errors)
                context["submission_errors"] = deserialized_errors
            else:
                context["submission_errors"] = None
            
>>>>>>> 961518bf
            # Get some summary data about the patients in the submission...
            context["patients"] = Patient.objects.filter(
                submissions=requested_active_submission
            ).annotate(
                visit_error_count=Count(Case(When(visit__is_valid=False, then=1))),
                visit_count=Count("visit"),
            )

        return context

    def get(self, request, *args, **kwargs):
        """
        Handle the HTMX GET request.
        """
        self.object_list = self.get_queryset().order_by("-submission_date")
        context = self.get_context_data(object_list=self.object_list)
        template = self.template_name

        if request.htmx:
            # If the request is an HTMX request from the PDU selector or Audit Year selector, returns the partial template
            # Otherwise, returns the full template
            # The partial template is used to update the submission history table when a new PDU is selected
            # This is done with a custom htmx trigger in the PDU selector
            template = "partials/submission_history.html"
        return render(request=request, template_name=template, context=context)

    def post(self, request, *args, **kwargs):
        """
        Handle the HTMX POST request.
        The button name "submit-data" is used to determine the action to be taken.
        If the value of "submit-data" is "delete-data", the submission is deleted.
        If the value of "submit-data" is "download-data", the original csv is downloaded.
        If the value of "submit-data" is "download-report", the commented xlsx (with validation remarks) is downloaded.
        """
        button_name = request.POST.get("submit-data")
        if button_name == "delete-data":
            # retrieve the  submission instance
            submission = Submission.objects.filter(
                pk=request.POST.get("audit_id")
            ).get()

            # check if the submission is active - if so, do not allow deletion, and return an error message
            if submission.submission_active:
                self.object_list = self.get_queryset()
                context = self.get_context_data(object_list=self.object_list)
                messages.error(
                    request,
                    "Cannot delete an active submission. Please make another submission active before deleting this one",
                )
                return render(request, self.template_name, context=context)

            # delete the patients associated with the submission
            submission.patients.all().delete()
            # then delete the submission itself
            submission.delete()

            # set the submission_active flag to True for the most recent submission
            if Submission.objects.count() > 0:
                new_first = Submission.objects.order_by("-submission_date").first()
                new_first.submission_active = True
                new_first.save()
            messages.success(request, "Cohort submission deleted successfully")

        if button_name == "download-data":
            submission = Submission.objects.filter(
                pk=request.POST.get("audit_id")
            ).get()
            return download_csv(request, submission.id)

        if button_name == "download-report":
            submission = Submission.objects.filter(
                pk=request.POST.get("audit_id")
            ).get()
            return download_xlsx(request, submission.id)

        # POST is not supported for this view
        # Must therefore return the queryset as an obect_list and context
        self.object_list = self.get_queryset()
        context = self.get_context_data(object_list=self.object_list)
        return render(request, self.template_name, context=context)

    def render_to_response(self, context: dict) -> HttpResponse:
        """
        Render the response.

        :param context: The context
        :return: The response
        """
        return super().render_to_response(context)


@login_and_otp_required()
def upload_csv(request):
    return render(request, "upload_csv/file_upload.html")<|MERGE_RESOLUTION|>--- conflicted
+++ resolved
@@ -94,31 +94,11 @@
             paediatric_diabetes_unit__pz_code=self.request.session.get("pz_code"),
         ).first()  # there can be only one of these
         if requested_active_submission:
-<<<<<<< HEAD
-            # If a submission exists and it was created by uploading a csv, summarize the csv data
-            if (
-                self.request.session.get("can_upload_csv")
-                and requested_active_submission.csv_file
-            ):
-                # check if the user has permission to upload csv (not this function is not available in this brance but is in live)
-
-                parsed_csv = csv_parse(
-                    csv_file=requested_active_submission.csv_file, is_jersey=is_jersey
-                )
-                if requested_active_submission.errors:
-                    deserialized_errors = json.loads(requested_active_submission.errors)
-                    context["submission_errors"] = deserialized_errors
-                else:
-                    context["submission_errors"] = None
-
-=======
             if requested_active_submission.errors:
                 deserialized_errors = json.loads(requested_active_submission.errors)
                 context["submission_errors"] = deserialized_errors
             else:
                 context["submission_errors"] = None
-            
->>>>>>> 961518bf
             # Get some summary data about the patients in the submission...
             context["patients"] = Patient.objects.filter(
                 submissions=requested_active_submission
