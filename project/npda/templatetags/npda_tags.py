import re
import itertools
from django import template, forms
from django.conf import settings
from ...constants import (
    VisitCategories,
    VISIT_FIELD_FLAT_LIST,
    VISIT_FIELDS,
    CSV_HEADINGS,
)
from datetime import date

register = template.Library()


@register.filter
def is_in(url_name, args):
    """
    receives the request.resolver_match.url_name
    and compares with the template name (can be a list in a string separated by commas),
    returning true if a match is present
    """
    if args is None:
        return None
    arg_list = [arg.strip() for arg in args.split(",")]
    if url_name in arg_list:
        return True
    else:
        return False


class_re = re.compile(r'(?<=class=["\'])(.*)(?=["\'])')


@register.filter
def colour_for_category(category):
    # returns a colour for a given category
    colours = [
        {"category": VisitCategories.HBA1, "colour": "rcpch_dark_grey"},
        {"category": VisitCategories.MEASUREMENT, "colour": "rcpch_yellow"},
        {
            "category": VisitCategories.TREATMENT,
            "colour": "rcpch_strong_green_light_tint1",
        },
        {"category": VisitCategories.CGM, "colour": "rcpch_aqua_green_light_tint1"},
        {"category": VisitCategories.BP, "colour": "rcpch_orange_light_tint1"},
        {"category": VisitCategories.FOOT, "colour": "rcpch_gold"},
        {"category": VisitCategories.DECS, "colour": "rcpch_vivid_green"},
        {"category": VisitCategories.ACR, "colour": "rcpch_red_light_tint2"},
        {"category": VisitCategories.CHOLESTEROL, "colour": "rcpch_orange_dark_tint"},
        {
            "category": VisitCategories.THYROID,
            "colour": "rcpch_red_dark_tint",
        },
        {"category": VisitCategories.COELIAC, "colour": "rcpch_purple_light_tint2"},
        {"category": VisitCategories.PSYCHOLOGY, "colour": "rcpch_yellow_dark_tint"},
        {"category": VisitCategories.SMOKING, "colour": "rcpch_strong_green_dark_tint"},
        {"category": VisitCategories.DIETETIAN, "colour": "rcpch_aqua_green_dark_tint"},
        {"category": VisitCategories.SICK_DAY, "colour": "rcpch_purple_dark_tint"},
        {"category": VisitCategories.FLU, "colour": "rcpch_orange"},
        {"category": VisitCategories.HOSPITAL_ADMISSION, "colour": "rcpch_red"},
    ]
    for colour in colours:
        if colour["category"].value == category:
            return colour["colour"]
    return None


@register.filter
def heading_for_field(field):
    """
    Returns the heading for a given field
    """
    for item in CSV_HEADINGS:
        if field == item["model_field"]:
            return item["heading"]
    return None


@register.simple_tag
def centile_sds(field):
    """
    Returns the centile and SDS for a given field
    """
    if field.id_for_label == "id_height":
        centile = field.form.instance.height_centile
        sds = field.form.instance.height_sds
    elif field.id_for_label == "id_weight":
        centile = field.form.instance.weight_centile
        sds = field.form.instance.weight_sds
    elif field.id_for_label == "id_bmi":
        centile = field.form.instance.bmi_centile
        sds = field.form.instance.bmi_sds
    else:
        return None, None

    if centile is not None and centile >= 99.9:
        centile = " ≥99.6ᵗʰ"
    elif centile is not None and centile < 0.4:
        centile = "≤0.4ᵗʰ"
    return centile, sds


@register.filter
def join_with_comma(value):
    if isinstance(value, list):
        return ", ".join(map(str, value))
    return value


@register.filter
def split_by_comma(value):
    return value.split(",")


@register.simple_tag
def site_contact_email():
    return settings.SITE_CONTACT_EMAIL


@register.filter
def is_select(widget):
    return isinstance(widget, (forms.Select, forms.SelectMultiple))


@register.filter
def is_dateinput(widget):
    return isinstance(widget, (forms.DateInput))


@register.filter
def is_textinput(widget):
    return isinstance(widget, (forms.CharField, forms.TextInput, forms.EmailField))


@register.filter
def is_checkbox(widget):
    return isinstance(widget, (forms.CheckboxInput))


@register.filter
def is_emailfield(widget):
    return isinstance(widget, (forms.EmailField, forms.EmailInput))


@register.filter
def error_for_field(errors_by_field, field):
    """
    Returns all errors for a given field
    """
    if errors_by_field is None:
        return ""

    concatenated_fields = ""

    if field in VISIT_FIELD_FLAT_LIST:
        return "There are errors associated with one or more of this child's visits."

    errors = errors_by_field[field] if field in errors_by_field else []

    error_messages = [error["message"] for error in errors]

    return "\n".join(error_messages)


@register.filter
def errors_for_form_field(errors_by_field, field):
    if field.errors:
        return field.errors

    if errors_by_field and field.name in errors_by_field:
        return [error["message"] for error in errors_by_field[field.name]]

    return []


@register.filter
def errors_for_category(selected_category, errors_by_field):
    """
    Returns all error messages for a given category
    """

    # VISIT_FIELDS: (VisitCategory -> [string])
    # Get the first or default to the empty list
    fields_in_category = next(
        (
            fields
            for (category, fields) in VISIT_FIELDS
            if category.value == selected_category
        ),
        [],
    )

    # errors_by_field: { [string] -> [{ message: string }]}
    errors = [
        errors
        for (field, errors) in errors_by_field.items()
        if field in fields_in_category
    ]

    # flatten
    errors = itertools.chain(*errors)

    error_messages = [error["message"] for error in errors]
    return "\n".join(error_messages)


@register.filter
def category_has_errors(category, form):
    category_fields = []

    for visit_category, fields in VISIT_FIELDS:
        if visit_category.value == category:
            category_fields += fields
    
    # Errors can be either:
    #  - On the bound form field after submitting the questionnaire
    for field in form:
        if field.name in category_fields and field.errors:
            return True
    
    #  - On the instance itself after a CSV upload
    if form.instance.errors:
        for field in form.instance.errors.keys():
            if field in category_fields:
                return True
    
    return False


# The alternative of creating a new nested data structure was quite a big refactor
# so I've gone with this simple but hacky version
@register.filter
<<<<<<< HEAD
def categories_have_errors(categories_by_comma, form):
    return any([category_has_errors(category, form) for category in categories_by_comma.split(",")])
=======
def categories_have_errors(categories_by_comma, errors_by_field):
    return any(
        [
            category_has_errors(category, errors_by_field)
            for category in categories_by_comma.split(",")
        ]
    )
>>>>>>> d9b09162


@register.simple_tag
def today_date():
    return date.today().strftime("%Y-%m-%d")


@register.simple_tag
def patient_valid(patient):
    if not patient.is_valid or patient.visit_set.filter(is_valid=False).exists():
        return False
    else:
        return True


@register.simple_tag
def text_for_data_submission(can_upload_csv, can_complete_questionnaire):
    if can_upload_csv and can_complete_questionnaire:
        return "You can submit data by uploading a CSV or completing the questionnaire. Note that once you upload a CSV, you will not be able to complete the questionnaire. Once you complete the questionnaire, you will not be able to upload a CSV."
    elif can_upload_csv:
        return "You can only submit data by uploading a CSV. If you want to submit data via questionnaire, please contact the NPDA team."
    elif can_complete_questionnaire:
        return "You can only submit data by completing the questionnaire. If you want to submit data via CSV, please contact the NPDA team."
    else:
        return "You cannot upload a CSV or complete a questionnaire."


# Used to keep text highlighted in navbar for the tab that has been selected
@register.simple_tag
def active_navbar_tab(request, url_name):
    if request.resolver_match is not None:
        return (
            "text-rcpch_light_blue"
            if request.resolver_match.url_name == url_name
            else "text-gray-700"
        )
    else:
        # Some routes, such as Error 404, do not have resolver_match property.
        return "text-gray-700"


@register.filter
def join_by_comma(queryset):
    if len(queryset) == 0:
        return "No patients"
    return ", ".join(map(str, queryset.values_list("nhs_number", flat=True)))


@register.filter
def extract_digits(value, underscore_index=0):
    """
    Extracts all digits between the second or subsequent pair of _ characters in the string.
    """
    matches = re.findall(r"_(\d+)", value)
    if len(matches) > 0:
        return int(matches[underscore_index])
    return 0


@register.filter
def get_item(dictionary: dict, key: str):
    """Get a value using a variable from a dictionary"""
    return dictionary.get(key, "")


@register.simple_tag
def docs_url():
    return settings.DOCS_URL


@register.filter
def format_nhs_number(nhs_number):
    if nhs_number and len(nhs_number) >= 10:
        return f"{nhs_number[:3]} {nhs_number[3:6]} {nhs_number[6:]}"

    return nhs_number


@register.simple_tag
def jersify(pz_code, field):
    """
    Tests to see if this field is rendered in a form with patients from Jersey
    If so will return unique reference number otherwise will return nhs number
    """
    if pz_code == "PZ248":
        # Jersey
        if (
            field.id_for_label == "id_unique_reference_number"
            or field.id_for_label != "id_nhs_number"
        ):
            return True
        else:
            return False
    else:
        if (
            field.id_for_label == "id_nhs_number"
            or field.id_for_label != "id_unique_reference_number"
        ):
            return True
        else:
            return False<|MERGE_RESOLUTION|>--- conflicted
+++ resolved
@@ -212,29 +212,25 @@
     for visit_category, fields in VISIT_FIELDS:
         if visit_category.value == category:
             category_fields += fields
-    
+
     # Errors can be either:
     #  - On the bound form field after submitting the questionnaire
     for field in form:
         if field.name in category_fields and field.errors:
             return True
-    
+
     #  - On the instance itself after a CSV upload
     if form.instance.errors:
         for field in form.instance.errors.keys():
             if field in category_fields:
                 return True
-    
+
     return False
 
 
 # The alternative of creating a new nested data structure was quite a big refactor
 # so I've gone with this simple but hacky version
 @register.filter
-<<<<<<< HEAD
-def categories_have_errors(categories_by_comma, form):
-    return any([category_has_errors(category, form) for category in categories_by_comma.split(",")])
-=======
 def categories_have_errors(categories_by_comma, errors_by_field):
     return any(
         [
@@ -242,7 +238,6 @@
             for category in categories_by_comma.split(",")
         ]
     )
->>>>>>> d9b09162
 
 
 @register.simple_tag
