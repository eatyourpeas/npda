import re
import itertools
import logging

from django import template, forms
from django.conf import settings
<<<<<<< HEAD
from ...constants import (
    VisitCategories,
    VISIT_FIELD_FLAT_LIST,
    VISIT_FIELDS,
    CSV_HEADING_OBJECTS,
    UNIQUE_IDENTIFIER_ENGLAND,
    UNIQUE_IDENTIFIER_JERSEY,
    VisitCategories,
)
=======
from ...constants import CSV_HEADINGS
>>>>>>> 43e31a2f

from django.contrib.gis.measure import D
from datetime import date

register = template.Library()

logger = logging.getLogger(__name__)


@register.filter
def is_in(url_name, args):
    """
    receives the request.resolver_match.url_name
    and compares with the template name (can be a list in a string separated by commas),
    returning true if a match is present
    """
    if args is None:
        return None
    arg_list = [arg.strip() for arg in args.split(",")]
    if url_name in arg_list:
        return True
    else:
        return False


class_re = re.compile(r'(?<=class=["\'])(.*)(?=["\'])')


@register.filter
<<<<<<< HEAD
def colour_for_category(category):
    # returns a colour for a given category
    colours = [
        {"category": VisitCategories.HBA1, "colour": "rcpch_dark_grey"},
        {"category": VisitCategories.MEASUREMENT, "colour": "rcpch_yellow"},
        {
            "category": VisitCategories.TREATMENT,
            "colour": "rcpch_strong_green_light_tint1",
        },
        {"category": VisitCategories.CGM, "colour": "rcpch_aqua_green_light_tint1"},
        {"category": VisitCategories.BP, "colour": "rcpch_orange_light_tint1"},
        {"category": VisitCategories.FOOT, "colour": "rcpch_gold"},
        {"category": VisitCategories.DECS, "colour": "rcpch_vivid_green"},
        {"category": VisitCategories.ACR, "colour": "rcpch_red_light_tint2"},
        {"category": VisitCategories.CHOLESTEROL, "colour": "rcpch_orange_dark_tint"},
        {
            "category": VisitCategories.THYROID,
            "colour": "rcpch_red_dark_tint",
        },
        {"category": VisitCategories.COELIAC, "colour": "rcpch_purple_light_tint2"},
        {"category": VisitCategories.PSYCHOLOGY, "colour": "rcpch_yellow_dark_tint"},
        {"category": VisitCategories.SMOKING, "colour": "rcpch_strong_green_dark_tint"},
        {"category": VisitCategories.DIETETIAN, "colour": "rcpch_aqua_green_dark_tint"},
        {"category": VisitCategories.SICK_DAY, "colour": "rcpch_pink_light_tint2"},
        {"category": VisitCategories.FLU, "colour": "rcpch_orange"},
        {
            "category": VisitCategories.HOSPITAL_ADMISSION,
            "colour": "rcpch_strong_green_dark_tint",
        },
    ]
    for colour in colours:
        if colour["category"].value == category:
            return colour["colour"]
    return None


@register.simple_tag
def heading_for_field(pz_code, field):
=======
def heading_for_field(field):
>>>>>>> 43e31a2f
    """
    Returns the heading for a given field
    """
    if pz_code == "PZ248":
        # Jersey
        CSV_HEADINGS = CSV_HEADING_OBJECTS + UNIQUE_IDENTIFIER_JERSEY
    else:
        # England
        CSV_HEADINGS = CSV_HEADING_OBJECTS + UNIQUE_IDENTIFIER_ENGLAND

    CSV_HEADINGS = [item["heading"] for item in CSV_HEADINGS]
    for item in CSV_HEADINGS:
        if field == item["model_field"]:
            return item["heading"]
    return None


@register.simple_tag
def centile_sds(field):
    """
    Returns the centile and SDS for a given field
    """
    if field.id_for_label == "id_height":
        centile = field.form.instance.height_centile
        sds = field.form.instance.height_sds
    elif field.id_for_label == "id_weight":
        centile = field.form.instance.weight_centile
        sds = field.form.instance.weight_sds
    elif field.id_for_label == "id_bmi":
        centile = field.form.instance.bmi_centile
        sds = field.form.instance.bmi_sds
    else:
        return None, None

    if centile is not None and centile >= 99.9:
        centile = " ≥99.6ᵗʰ"
    elif centile is not None and centile < 0.4:
        centile = "≤0.4ᵗʰ"
    return centile, sds


@register.filter
def join_with_comma(value):
    if isinstance(value, list):
        return ", ".join(map(str, value))
    return value


@register.simple_tag
def site_contact_email():
    return settings.SITE_CONTACT_EMAIL


@register.filter
def is_select(widget):
    return isinstance(widget, (forms.Select, forms.SelectMultiple))


@register.filter
def is_dateinput(widget):
    return isinstance(widget, (forms.DateInput))


@register.filter
def is_textinput(widget):
    return isinstance(widget, (forms.CharField, forms.TextInput, forms.EmailField))


@register.filter
def is_checkbox(widget):
    return isinstance(widget, (forms.CheckboxInput))


@register.filter
def is_emailfield(widget):
    return isinstance(widget, (forms.EmailField, forms.EmailInput))


@register.filter
def error_for_field(errors_by_field, field):
    """
    Returns all errors for a given field
    """
    if errors_by_field is None:
        return ""

    concatenated_fields = ""

    errors = errors_by_field[field] if field in errors_by_field else []

    error_messages = [error["message"] for error in errors]

    return "\n".join(error_messages)


@register.simple_tag
def today_date():
    return date.today().strftime("%Y-%m-%d")


@register.simple_tag
def patient_valid(patient):
    if not patient.is_valid or patient.visit_set.filter(is_valid=False).exists():
        return False
    else:
        return True


@register.simple_tag
def text_for_data_submission(can_upload_csv, can_complete_questionnaire):
    if can_upload_csv and can_complete_questionnaire:
        return "You can submit data by uploading a CSV or completing the questionnaire. Note that once you upload a CSV, you will not be able to complete the questionnaire. Once you complete the questionnaire, you will not be able to upload a CSV."
    elif can_upload_csv:
        return "You can only submit data by uploading a CSV. If you want to submit data via questionnaire, please contact the NPDA team."
    elif can_complete_questionnaire:
        return "You can only submit data by completing the questionnaire. If you want to submit data via CSV, please contact the NPDA team."
    else:
        return "You cannot upload a CSV or complete a questionnaire."


# Used to keep text highlighted in navbar for the tab that has been selected
@register.simple_tag
def active_navbar_tab(request, url_name):
    if request.resolver_match is not None:
        return (
            "text-rcpch_light_blue"
            if request.resolver_match.url_name == url_name
            else "text-gray-700"
        )
    else:
        # Some routes, such as Error 404, do not have resolver_match property.
        return "text-gray-700"


@register.filter
def join_by_comma(queryset):
    if len(queryset) == 0:
        return "No patients"
    return ", ".join(map(str, queryset.values_list("nhs_number", flat=True)))


@register.filter
def extract_digits(value, underscore_index=0):
    """
    Extracts all digits between the second or subsequent pair of _ characters in the string.
    """
    matches = re.findall(r"_(\d+)", value)
    if len(matches) > 0:
        return int(matches[underscore_index])
    return 0


@register.filter
def get_item(dictionary: dict, key: str):
    """Get a value using a variable from a dictionary"""
    return dictionary.get(key, "")

    try:
        return dictionary.get(key, "")
    except Exception:
        logger.error(f"Error getting value from dictionary: {dictionary=} {key=}")
        return ""


@register.simple_tag
def docs_url():
    return settings.DOCS_URL


@register.filter
def format_nhs_number(nhs_number):
    if nhs_number and len(nhs_number) >= 10:
        return f"{nhs_number[:3]} {nhs_number[3:6]} {nhs_number[6:]}"

    return nhs_number


@register.filter
def get_key_where_true(dictionary: dict) -> str:
    """Get the first key where the value is True.

    NOTE: as dictionaries are unordered, this will not always return the same key.
    So assumes only one key is True for reliable use.

    If no key is True, return an empty string.
    """
    for key, value in dictionary.items():
        if value:
            return key
    return ""


@register.simple_tag
def jersify(pz_code, field):
    """
    Tests to see if this field is rendered in a form with patients from Jersey
    If so will return unique reference number otherwise will return nhs number
    """
    if pz_code == "PZ248":
        # Jersey
        if (
            field.id_for_label == "id_unique_reference_number"
            or field.id_for_label != "id_nhs_number"
        ):
            return True
        else:
            return False
    else:
        if (
            field.id_for_label == "id_nhs_number"
            or field.id_for_label != "id_unique_reference_number"
        ):
            return True
        else:
            return False


@register.simple_tag
def nhs_number_vs_urn(pz_code, patient=None):
    """
    Tests to see if this field is rendered in a form with patients from Jersey
    If so will return unique reference number otherwise will return a formatted nhs number
    """
    if pz_code == "PZ248":
        if patient and patient.unique_reference_number:
            return patient.unique_reference_number
        # Jersey
        return "Unique Reference Number"
    else:
        if patient and patient.nhs_number:
            if len(patient.nhs_number) >= 10:
                return f"{patient.nhs_number[:3]} {patient.nhs_number[3:6]} {patient.nhs_number[6:]}"
            return patient.nhs_number
        return "NHS Number"


@register.simple_tag
def jersify_errors_for_unique_patient_identifier(
    pz_code, nhs_number_errors, unique_reference_number_errors
):
    """
    Visit errors depending on whether the patient is from Jersey or not
    """
    if pz_code == "PZ248":
        return unique_reference_number_errors
    else:
        return nhs_number_errors


@register.filter
def round_distance(value, decimal_places):
    if value is None:
        return "-"
    if isinstance(value, D):
        return round(value.km, decimal_places)
    return value


@register.filter
<<<<<<< HEAD
def tab_identifier(value):
    if value in [
        VisitCategories.MEASUREMENT.value,
        VisitCategories.HBA1.value,
        VisitCategories.TREATMENT.value,
        VisitCategories.CGM.value,
        VisitCategories.BP.value,
    ]:
        return "Routine Measurements".lower().replace(" ", "_")
    elif value in [
        VisitCategories.FOOT.value,
        VisitCategories.DECS.value,
        VisitCategories.ACR.value,
        VisitCategories.CHOLESTEROL.value,
        VisitCategories.THYROID.value,
        VisitCategories.COELIAC.value,
        VisitCategories.PSYCHOLOGY.value,
        VisitCategories.SMOKING.value,
        VisitCategories.DIETETIAN.value,
        VisitCategories.SICK_DAY.value,
        VisitCategories.FLU.value,
    ]:
        return "Annual Review".lower().replace(" ", "_")
    elif value in [VisitCategories.HOSPITAL_ADMISSION.value]:
        return "Inpatient Entry".lower().replace(" ", "_")


@register.filter
=======
>>>>>>> 43e31a2f
def lowerify(value):
    # replace spaces with underscores and make lowercase
    value = value.replace(" ", "_")
    return value.lower()


@register.filter
def flatten(values):
    return list(itertools.chain(*values))


@register.filter
def centile_for_field(field, centile_sds):
    """
    Returns the centile for a given field
    """
    if field.id_for_label == "id_height":
        centile = field.form.instance.height_centile
        sds = field.form.instance.height_sds
    elif field.id_for_label == "id_weight":
        centile = field.form.instance.weight_centile
        sds = field.form.instance.weight_sds
    elif field.id_for_label == "id_bmi":
        centile = field.form.instance.bmi_centile
        sds = field.form.instance.bmi_sds
    else:
        return ""

    if centile is not None:
        if centile >= 99.9:
            centile = "centile: ≥99.6ᵗʰ"
        elif centile < 0.4:
            centile = "centile: ≤0.4ᵗʰ"
        centile = f"centile {centile}"
    if sds is not None:
        sds = f"SDS: {sds}"
    else:
        sds = ""
        centile = ""

    if centile_sds == "centile":
        return centile
    elif centile_sds == "sds":
        return sds
    else:
        return ""<|MERGE_RESOLUTION|>--- conflicted
+++ resolved
@@ -4,7 +4,6 @@
 
 from django import template, forms
 from django.conf import settings
-<<<<<<< HEAD
 from ...constants import (
     VisitCategories,
     VISIT_FIELD_FLAT_LIST,
@@ -14,9 +13,6 @@
     UNIQUE_IDENTIFIER_JERSEY,
     VisitCategories,
 )
-=======
-from ...constants import CSV_HEADINGS
->>>>>>> 43e31a2f
 
 from django.contrib.gis.measure import D
 from datetime import date
@@ -46,7 +42,6 @@
 
 
 @register.filter
-<<<<<<< HEAD
 def colour_for_category(category):
     # returns a colour for a given category
     colours = [
@@ -85,9 +80,6 @@
 
 @register.simple_tag
 def heading_for_field(pz_code, field):
-=======
-def heading_for_field(field):
->>>>>>> 43e31a2f
     """
     Returns the heading for a given field
     """
@@ -347,7 +339,6 @@
 
 
 @register.filter
-<<<<<<< HEAD
 def tab_identifier(value):
     if value in [
         VisitCategories.MEASUREMENT.value,
@@ -376,8 +367,6 @@
 
 
 @register.filter
-=======
->>>>>>> 43e31a2f
 def lowerify(value):
     # replace spaces with underscores and make lowercase
     value = value.replace(" ", "_")
