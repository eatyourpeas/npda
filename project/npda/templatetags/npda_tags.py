import re
import itertools
import logging

from django import template, forms
from django.conf import settings
from ...constants import CSV_HEADINGS

from django.contrib.gis.measure import D
from datetime import date

register = template.Library()

logger = logging.getLogger(__name__)


@register.filter
def is_in(url_name, args):
    """
    receives the request.resolver_match.url_name
    and compares with the template name (can be a list in a string separated by commas),
    returning true if a match is present
    """
    if args is None:
        return None
    arg_list = [arg.strip() for arg in args.split(",")]
    if url_name in arg_list:
        return True
    else:
        return False


class_re = re.compile(r'(?<=class=["\'])(.*)(?=["\'])')


@register.filter
def heading_for_field(field):
    """
    Returns the heading for a given field
    """
    for item in CSV_HEADINGS:
        if field == item["model_field"]:
            return item["heading"]
    return None


@register.simple_tag
def centile_sds(field):
    """
    Returns the centile and SDS for a given field
    """
    if field.id_for_label == "id_height":
        centile = field.form.instance.height_centile
        sds = field.form.instance.height_sds
    elif field.id_for_label == "id_weight":
        centile = field.form.instance.weight_centile
        sds = field.form.instance.weight_sds
    elif field.id_for_label == "id_bmi":
        centile = field.form.instance.bmi_centile
        sds = field.form.instance.bmi_sds
    else:
        return None, None

    if centile is not None and centile >= 99.9:
        centile = " ≥99.6ᵗʰ"
    elif centile is not None and centile < 0.4:
        centile = "≤0.4ᵗʰ"
    return centile, sds


@register.filter
def join_with_comma(value):
    if isinstance(value, list):
        return ", ".join(map(str, value))
    return value


@register.simple_tag
def site_contact_email():
    return settings.SITE_CONTACT_EMAIL


@register.filter
def is_select(widget):
    return isinstance(widget, (forms.Select, forms.SelectMultiple))


@register.filter
def is_dateinput(widget):
    return isinstance(widget, (forms.DateInput))


@register.filter
def is_textinput(widget):
    return isinstance(widget, (forms.CharField, forms.TextInput, forms.EmailField))


@register.filter
def is_checkbox(widget):
    return isinstance(widget, (forms.CheckboxInput))


@register.filter
def is_emailfield(widget):
    return isinstance(widget, (forms.EmailField, forms.EmailInput))


@register.filter
def error_for_field(errors_by_field, field):
    """
    Returns all errors for a given field
    """
    if errors_by_field is None:
        return ""

    concatenated_fields = ""

    errors = errors_by_field[field] if field in errors_by_field else []

    error_messages = [error["message"] for error in errors]

    return "\n".join(error_messages)


@register.simple_tag
def today_date():
    return date.today().strftime("%Y-%m-%d")


@register.simple_tag
def patient_valid(patient):
    if not patient.is_valid or patient.visit_set.filter(is_valid=False).exists():
        return False
    else:
        return True


@register.simple_tag
def text_for_data_submission(can_upload_csv, can_complete_questionnaire):
    if can_upload_csv and can_complete_questionnaire:
        return "You can submit data by uploading a CSV or completing the questionnaire. Note that once you upload a CSV, you will not be able to complete the questionnaire. Once you complete the questionnaire, you will not be able to upload a CSV."
    elif can_upload_csv:
        return "You can only submit data by uploading a CSV. If you want to submit data via questionnaire, please contact the NPDA team."
    elif can_complete_questionnaire:
        return "You can only submit data by completing the questionnaire. If you want to submit data via CSV, please contact the NPDA team."
    else:
        return "You cannot upload a CSV or complete a questionnaire."


# Used to keep text highlighted in navbar for the tab that has been selected
@register.simple_tag
def active_navbar_tab(request, url_name):
    if request.resolver_match is not None:
        return (
            "text-rcpch_light_blue"
            if request.resolver_match.url_name == url_name
            else "text-gray-700"
        )
    else:
        # Some routes, such as Error 404, do not have resolver_match property.
        return "text-gray-700"


@register.filter
def join_by_comma(queryset):
    if len(queryset) == 0:
        return "No patients"
    return ", ".join(map(str, queryset.values_list("nhs_number", flat=True)))


@register.filter
def extract_digits(value, underscore_index=0):
    """
    Extracts all digits between the second or subsequent pair of _ characters in the string.
    """
    matches = re.findall(r"_(\d+)", value)
    if len(matches) > 0:
        return int(matches[underscore_index])
    return 0


@register.filter
def get_item(dictionary: dict, key: str):
    """Get a value using a variable from a dictionary"""
    try:
        return dictionary.get(key, "")
    except Exception:
        logger.error(f"Error getting value from dictionary: {dictionary=} {key=}")
        return ""


@register.simple_tag
def docs_url():
    return settings.DOCS_URL


@register.filter
def format_nhs_number(nhs_number):
    if nhs_number and len(nhs_number) >= 10:
        return f"{nhs_number[:3]} {nhs_number[3:6]} {nhs_number[6:]}"

    return nhs_number


@register.filter
def get_key_where_true(dictionary: dict) -> str:
    """Get the first key where the value is True.

    NOTE: as dictionaries are unordered, this will not always return the same key.
    So assumes only one key is True for reliable use.

    If no key is True, return an empty string.
    """
    for key, value in dictionary.items():
        if value:
            return key
    return ""


@register.filter
def round_distance(value, decimal_places):
    if value is None:
        return "-"
    if isinstance(value, D):
        return round(value.km, decimal_places)
    return value


@register.filter
def lowerify(value):
    # replace spaces with underscores and make lowercase
    value = value.replace(" ", "_")
    return value.lower()


@register.filter
<<<<<<< HEAD
def flatten(values):
    return list(itertools.chain(*values))
=======
def centile_for_field(field, centile_sds):
    """
    Returns the centile for a given field
    """
    if field.id_for_label == "id_height":
        centile = field.form.instance.height_centile
        sds = field.form.instance.height_sds
    elif field.id_for_label == "id_weight":
        centile = field.form.instance.weight_centile
        sds = field.form.instance.weight_sds
    elif field.id_for_label == "id_bmi":
        centile = field.form.instance.bmi_centile
        sds = field.form.instance.bmi_sds
    else:
        return ""

    if centile is not None:
        if centile >= 99.9:
            centile = "centile: ≥99.6ᵗʰ"
        elif centile < 0.4:
            centile = "centile: ≤0.4ᵗʰ"
        centile = f"centile {centile}"
    if sds is not None:
        sds = f"SDS: {sds}"
    else:
        sds = ""
        centile = ""

    if centile_sds == "centile":
        return centile
    elif centile_sds == "sds":
        return sds
    else:
        return ""
>>>>>>> 0eeca538
<|MERGE_RESOLUTION|>--- conflicted
+++ resolved
@@ -234,10 +234,11 @@
 
 
 @register.filter
-<<<<<<< HEAD
 def flatten(values):
     return list(itertools.chain(*values))
-=======
+
+
+@register.filter
 def centile_for_field(field, centile_sds):
     """
     Returns the centile for a given field
@@ -271,5 +272,4 @@
     elif centile_sds == "sds":
         return sds
     else:
-        return ""
->>>>>>> 0eeca538
+        return ""