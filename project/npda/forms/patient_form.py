# python imports
from datetime import date

# django imports
from django.apps import apps
from django.core.exceptions import ValidationError
from django import forms

# project imports
<<<<<<< HEAD
import nhs_number
=======
>>>>>>> 197d2b70
from ..models import Patient
from ...constants.styles.form_styles import *
from ..general_functions import (
    validate_postcode,
    gp_practice_for_postcode,
    retrieve_quarter_for_date,
)


class DateInput(forms.DateInput):
    input_type = "date"


class NHSNumberField(forms.CharField):
    def to_python(self, value):
        number = super().to_python(value)
        normalised = nhs_number.normalise_number(number)

        # For some combinations we get back an empty string (eg '719-573 0220')
        return normalised or value

    def validate(self, value):
        if not nhs_number.is_valid(value):
            raise ValidationError("Invalid NHS number")


class PatientForm(forms.ModelForm):

    quarter = forms.ChoiceField(
        choices=[
            (1, 1),
            (2, 2),
            (3, 3),
            (4, 4),
        ],  # Initially empty, will be populated dynamically
        required=True,
        widget=forms.Select(attrs={"class": SELECT}),
        label="Audit Year Quarter",
    )

    class Meta:
        model = Patient
        fields = [
            "nhs_number",
            "sex",
            "date_of_birth",
            "postcode",
            "ethnicity",
            "diabetes_type",
            "diagnosis_date",
            "death_date",
            "gp_practice_ods_code",
            "gp_practice_postcode",
            "quarter",
        ]
        field_classes = {"nhs_number": NHSNumberField}
        widgets = {
            "nhs_number": forms.TextInput(
                attrs={"class": TEXT_INPUT},
            ),
            "sex": forms.Select(),
            "date_of_birth": DateInput(),
            "postcode": forms.TextInput(attrs={"class": TEXT_INPUT}),
            "ethnicity": forms.Select(),
            "diabetes_type": forms.Select(),
            "diagnosis_date": DateInput(),
            "death_date": DateInput(),
            "gp_practice_ods_code": forms.TextInput(attrs={"class": TEXT_INPUT}),
            "gp_practice_postcode": forms.TextInput(attrs={"class": TEXT_INPUT}),
            "quarter": forms.Select(),
        }

    def __init__(self, *args, **kwargs) -> None:
        super().__init__(*args, **kwargs)
        if self.instance.pk:
            # this is a bound form, so we need to get the quarter from the submission related to the instance
            Submission = apps.get_model("npda", "Submission")
            self.initial["quarter"] = Submission.objects.get(
                patients=self.instance
            ).quarter
        else:
            # this is an unbound form, so we need to set the quarter to current quarter
            self.initial["quarter"] = retrieve_quarter_for_date(
                date_instance=date.today()
            )

    def clean_postcode(self):
        if not self.cleaned_data["postcode"]:
            raise ValidationError("This field is required")

        postcode = (
            self.cleaned_data["postcode"].upper().replace(" ", "").replace("-", "")
        )
        if not validate_postcode(postcode=postcode):
            raise ValidationError("Postcode invalid")
        return postcode

    def clean(self):
        cleaned_data = super().clean()
        date_of_birth = cleaned_data.get("date_of_birth")
        diagnosis_date = cleaned_data.get("diagnosis_date")
        death_date = cleaned_data.get("death_date")
        gp_practice_ods_code = cleaned_data.get("gp_practice_ods_code")
        gp_practice_postcode = cleaned_data.get("gp_practice_postcode")

        if diagnosis_date is not None and date_of_birth is not None:
            if diagnosis_date < date_of_birth:
                self.add_error(
                    "diagnosis_date",
                    ValidationError(
                        "'Date of Diabetes Diagnosis' cannot be before 'Date of Birth'"
                    ),
                )

        if death_date is not None and date_of_birth is not None:
            if death_date < date_of_birth:
                self.add_error(
                    "death_date",
                    ValidationError("'Death Date' cannot be before 'Date of Birth'"),
                )

        if death_date is not None and diagnosis_date is not None:
            if death_date < diagnosis_date:
                self.add_error(
                    "death_date",
                    ValidationError(
                        "'Death Date' cannot be before 'Date of Diabetes Diagnosis'"
                    ),
                )

        if gp_practice_ods_code is None and gp_practice_postcode is None:
<<<<<<< HEAD
            self.add_error(
                "gp_practice_ods_code",
                ValidationError(
                    "GP Practice ODS code and GP Practice postcode cannot both be empty. At least one must be supplied."
                ),
=======
            raise ValidationError(
                {
                    "gp_practice_ods_code": [
                        "GP Practice ODS code and GP Practice postcode cannot both be empty. At least one must be supplied."
                    ]
                }
>>>>>>> 197d2b70
            )

        if not gp_practice_ods_code and gp_practice_postcode:
            try:
                ods_code = gp_practice_for_postcode(gp_practice_postcode)

                if not ods_code:
<<<<<<< HEAD
                    self.add_error(
                        "gp_practice_postcode",
                        ValidationError(
                            "Could not find GP practice with that postcode"
                        ),
=======
                    raise ValidationError(
                        "Could not find GP practice with that postcode"
>>>>>>> 197d2b70
                    )
                else:
                    cleaned_data["gp_practice_ods_code"] = ods_code
            except Exception as error:
<<<<<<< HEAD
                self.add_error("gp_practice_postcode", ValidationError(error))
=======
                raise ValidationError({"gp_practice_postcode": [error]})
>>>>>>> 197d2b70

        return cleaned_data<|MERGE_RESOLUTION|>--- conflicted
+++ resolved
@@ -7,10 +7,7 @@
 from django import forms
 
 # project imports
-<<<<<<< HEAD
 import nhs_number
-=======
->>>>>>> 197d2b70
 from ..models import Patient
 from ...constants.styles.form_styles import *
 from ..general_functions import (
@@ -142,20 +139,12 @@
                 )
 
         if gp_practice_ods_code is None and gp_practice_postcode is None:
-<<<<<<< HEAD
-            self.add_error(
-                "gp_practice_ods_code",
-                ValidationError(
-                    "GP Practice ODS code and GP Practice postcode cannot both be empty. At least one must be supplied."
-                ),
-=======
             raise ValidationError(
                 {
                     "gp_practice_ods_code": [
                         "GP Practice ODS code and GP Practice postcode cannot both be empty. At least one must be supplied."
                     ]
                 }
->>>>>>> 197d2b70
             )
 
         if not gp_practice_ods_code and gp_practice_postcode:
@@ -163,24 +152,12 @@
                 ods_code = gp_practice_for_postcode(gp_practice_postcode)
 
                 if not ods_code:
-<<<<<<< HEAD
-                    self.add_error(
-                        "gp_practice_postcode",
-                        ValidationError(
-                            "Could not find GP practice with that postcode"
-                        ),
-=======
                     raise ValidationError(
                         "Could not find GP practice with that postcode"
->>>>>>> 197d2b70
                     )
                 else:
                     cleaned_data["gp_practice_ods_code"] = ods_code
             except Exception as error:
-<<<<<<< HEAD
-                self.add_error("gp_practice_postcode", ValidationError(error))
-=======
                 raise ValidationError({"gp_practice_postcode": [error]})
->>>>>>> 197d2b70
 
         return cleaned_data