--- conflicted
+++ resolved
@@ -103,11 +103,7 @@
             "hospital_discharge_date": DateInput(),
             "hospital_admission_reason": forms.Select(),
             "dka_additional_therapies": forms.Select(),
-<<<<<<< HEAD
-            "hospital_admission_other": forms.TextInput(attrs={"class": TEXT_INPUT}),
-=======
             "hospital_admission_other": forms.TextInput(),
->>>>>>> 0eeca538
         }
 
     categories = [
