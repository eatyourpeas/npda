from decimal import Decimal, ROUND_HALF_UP
from django import forms
from django.core.exceptions import ValidationError
from ...constants.styles import *
from ...constants import *
from ..general_functions.validate_dates import validate_date
<<<<<<< HEAD
from ..general_functions.dgc_centile_calculations import (
    calculate_centiles_z_scores,
    calculate_bmi,
)
=======
from ..forms.external_visit_validators import validate_visit_sync 
>>>>>>> 610d7c7a
from ..models import Visit


class DateInput(forms.DateInput):
    input_type = "date"


class VisitForm(forms.ModelForm):

    patient = None

    class Meta:
        model = Visit
        fields = [
            "visit_date",
            "height",
            "weight",
            "height_weight_observation_date",
            "hba1c",
            "hba1c_format",
            "hba1c_date",
            "treatment",
            "closed_loop_system",
            "glucose_monitoring",
            "systolic_blood_pressure",
            "diastolic_blood_pressure",
            "blood_pressure_observation_date",
            "foot_examination_observation_date",
            "retinal_screening_observation_date",
            "retinal_screening_result",
            "albumin_creatinine_ratio",
            "albumin_creatinine_ratio_date",
            "albuminuria_stage",
            "total_cholesterol",
            "total_cholesterol_date",
            "thyroid_function_date",
            "thyroid_treatment_status",
            "coeliac_screen_date",
            "gluten_free_diet",
            "psychological_screening_assessment_date",
            "psychological_additional_support_status",
            "smoking_status",
            "smoking_cessation_referral_date",
            "carbohydrate_counting_level_three_education_date",
            "dietician_additional_appointment_offered",
            "dietician_additional_appointment_date",
            "flu_immunisation_recommended_date",
            "ketone_meter_training",
            "sick_day_rules_training_date",
            "hospital_admission_date",
            "hospital_discharge_date",
            "hospital_admission_reason",
            "dka_additional_therapies",
            "hospital_admission_other"
        ]

        widgets = {
            "visit_date": DateInput(),
            "height": forms.TextInput(attrs={"class": TEXT_INPUT}),
            "weight": forms.TextInput(attrs={"class": TEXT_INPUT}),
            "height_weight_observation_date": DateInput(),
            "hba1c": forms.TextInput(attrs={"class": TEXT_INPUT}),
            "hba1c_format": forms.Select(),
            "hba1c_date": DateInput(),
            "treatment": forms.Select(),
            "closed_loop_system": forms.Select(),
            "glucose_monitoring": forms.Select(),
            "systolic_blood_pressure": forms.TextInput(attrs={"class": TEXT_INPUT}),
            "diastolic_blood_pressure": forms.TextInput(attrs={"class": TEXT_INPUT}),
            "blood_pressure_observation_date": DateInput(),
            "foot_examination_observation_date": DateInput(),
            "retinal_screening_observation_date": DateInput(),
            "retinal_screening_result": forms.Select(),
            "albumin_creatinine_ratio": forms.TextInput(attrs={"class": TEXT_INPUT}),
            "albumin_creatinine_ratio_date": DateInput(),
            "albuminuria_stage": forms.Select(),
            "total_cholesterol": forms.TextInput(attrs={"class": TEXT_INPUT}),
            "total_cholesterol_date": DateInput(),
            "thyroid_function_date": DateInput(),
            "thyroid_treatment_status": forms.Select(),
            "coeliac_screen_date": DateInput(),
            "gluten_free_diet": forms.Select(),
            "psychological_screening_assessment_date": DateInput(),
            "psychological_additional_support_status": forms.Select(),
            "smoking_status": forms.Select(),
            "smoking_cessation_referral_date": DateInput(),
            "carbohydrate_counting_level_three_education_date": DateInput(),
            "dietician_additional_appointment_offered": forms.Select(),
            "dietician_additional_appointment_date": DateInput(),
            "flu_immunisation_recommended_date": DateInput(),
            "ketone_meter_training": forms.Select(),
            "sick_day_rules_training_date": DateInput(),
            "hospital_admission_date": DateInput(),
            "hospital_discharge_date": DateInput(),
            "hospital_admission_reason": forms.Select(),
            "dka_additional_therapies": forms.Select(),
            "hospital_admission_other": forms.TextInput(attrs={"class": TEXT_INPUT})
        }

<<<<<<< HEAD
    height_centile = forms.DecimalField(widget=forms.HiddenInput(), required=False)
    height_sds = forms.DecimalField(
        widget=forms.HiddenInput(), required=False, decimal_places=1
    )
    weight_centile = forms.DecimalField(widget=forms.HiddenInput(), required=False)
    weight_sds = forms.DecimalField(
        widget=forms.HiddenInput(), required=False, decimal_places=1
    )
    bmi = forms.DecimalField(widget=forms.HiddenInput(), required=False)
    bmi_centile = forms.DecimalField(
        widget=forms.HiddenInput(), required=False, decimal_places=1
    )
    bmi_sds = forms.DecimalField(widget=forms.HiddenInput(), required=False)

=======
>>>>>>> 610d7c7a
    categories = [
        "Measurements",
        "HBA1c",
        "Treatment",
        "CGM",
        "BP",
        "Foot Care",
        "DECS",
        "ACR",
        "Cholesterol",
        "Thyroid",
        "Coeliac",
        "Psychology",
        "Smoking",
        "Dietician",
        "Sick Day Rules",
        "Immunisation (flu)",
        "Hospital Admission",
    ]

    def __init__(self, *args, **kwargs):
        self.patient = kwargs["initial"].get("patient")
        super(VisitForm, self).__init__(*args, **kwargs)
        for field_name, field in self.fields.items():
            model_field = Visit._meta.get_field(field_name)
            if hasattr(model_field, "category"):
                field.category = model_field.category

    """
    Custom clean method for all fields requiring choices
    """

    def clean_smoking_status(self):
        data = self.cleaned_data["smoking_status"]
        # Convert the list of tuples to a dictionary
        smoking_status_dict = dict(SMOKING_STATUS)

        if data is None or data in smoking_status_dict:
            return data
        else:
            options = str(SMOKING_STATUS).strip("[]").replace(")", "").replace("(", "")
            raise ValidationError(
                f"'{data}' is not a value for 'Smoking Status'. Please select one of {options}."
            )

    def clean_thyroid_treatment_status(self):
        data = self.cleaned_data["thyroid_treatment_status"]
        # Convert the list of tuples to a dictionary
        thyroid_treatment_dict = dict(THYROID_TREATMENT_STATUS)

        if data is None or data in thyroid_treatment_dict:
            return data
        else:
            options = (
                str(THYROID_TREATMENT_STATUS)
                .strip("[]")
                .replace(")", "")
                .replace("(", "")
            )
            raise ValidationError(
                f"'{data}' is not a value for 'Thyroid Treatment Status'. Please select one of {options}."
            )

    def clean_closed_loop_system(self):
        data = self.cleaned_data["closed_loop_system"]
        # Convert the list of tuples to a dictionary
        closed_loop_system_dict = dict(CLOSED_LOOP_TYPES)

        if data is None or data in closed_loop_system_dict:
            return data
        else:
            options = (
                str(CLOSED_LOOP_TYPES).strip("[]").replace(")", "").replace("(", "")
            )
            raise ValidationError(
                f"'{data}' is not a value for 'Closed Loop System'. Please select one of {options}."
            )

    def clean_hospital_admission_reason(self):
        data = self.cleaned_data["hospital_admission_reason"]
        # Convert the list of tuples to a dictionary
        hospital_admission_reason_dict = dict(HOSPITAL_ADMISSION_REASONS)

        if data is None or data in hospital_admission_reason_dict:
            return data
        else:
            options = (
                str(HOSPITAL_ADMISSION_REASONS)
                .strip("[]")
                .replace(")", "")
                .replace("(", "")
            )
            raise ValidationError(
                f"'{data}' is not a value for 'Hospital Admission Reason'. Please select one of {options}."
            )

    def clean_albuminuria_stage(self):
        data = self.cleaned_data["albuminuria_stage"]
        # Convert the list of tuples to a dictionary
        albuminuria_stage_dict = dict(ALBUMINURIA_STAGES)

        if data is None or data in albuminuria_stage_dict:
            return data
        else:
            options = (
                str(ALBUMINURIA_STAGES).strip("[]").replace(")", "").replace("(", "")
            )
            raise ValidationError(
                f"'{data}' is not a value for 'Albuminuria Stage'. Please select one of {options}."
            )

    def clean_psychological_additional_support_status(self):
        data = self.cleaned_data["psychological_additional_support_status"]
        # Convert the list of tuples to a dictionary
        psychological_additional_support_status_dict = dict(YES_NO_UNKNOWN)

        if data is None or data in psychological_additional_support_status_dict:
            return data
        else:
            options = str(YES_NO_UNKNOWN).strip("[]").replace(")", "").replace("(", "")
            raise ValidationError(
                f"'{data}' is not a value for 'Psychological Additional Support Status'. Please select one of {options}."
            )

    def clean_dietian_additional_appointment_offered(self):
        data = self.cleaned_data["dietician_additional_appointment_offered"]
        # Convert the list of tuples to a dictionary
        dietitian_additional_appointment_offered_dict = dict(YES_NO_UNKNOWN)

        if data is None or data in dietitian_additional_appointment_offered_dict:
            return data
        else:
            options = str(YES_NO_UNKNOWN).strip("[]").replace(")", "").replace("(", "")
            raise ValidationError(
                f"'{data}' is not a value for 'Dietician Additional Appointment Offered'. Please select one of {options}."
            )

    def clean_ketone_meter_training(self):
        data = self.cleaned_data["ketone_meter_training"]
        # Convert the list of tuples to a dictionary
        ketone_meter_training_dict = dict(YES_NO_UNKNOWN)

        if data is None or data in ketone_meter_training_dict:
            return data
        else:
            options = str(YES_NO_UNKNOWN).strip("[]").replace(")", "").replace("(", "")
            raise ValidationError(
                f"'{data}' is not a value for 'Ketone Meter Training'. Please select one of {options}."
            )

    def clean_dka_additional_therapies(self):
        data = self.cleaned_data["dka_additional_therapies"]
        # Convert the list of tuples to a dictionary
        dka_additional_therapies_dict = dict(DKA_ADDITIONAL_THERAPIES)

        if data is None or data in dka_additional_therapies_dict:
            return data
        else:
            options = (
                str(DKA_ADDITIONAL_THERAPIES)
                .strip("[]")
                .replace(")", "")
                .replace("(", "")
            )
            raise ValidationError(
                f"'{data}' is not a value for 'DKA Additional Therapies'. Please select one of {options}."
            )

    def clean_gluten_free_diet(self):
        data = self.cleaned_data["gluten_free_diet"]
        # Convert the list of tuples to a dictionary
        gluten_free_diet_dict = dict(YES_NO_UNKNOWN)

        if data is None or data in gluten_free_diet_dict:
            return data
        else:
            options = str(YES_NO_UNKNOWN).strip("[]").replace(")", "").replace("(", "")
            raise ValidationError(
                f"'{data}' is not a value for 'Gluten Free Diet'. Please select one of {options}."
            )

    def clean_hba1c_format(self):
        data = self.cleaned_data["hba1c_format"]
        # Convert the list of tuples to a dictionary
        hba1c_format_dict = dict(HBA1C_FORMATS)

        if data is None or data in hba1c_format_dict:
            return data
        else:
            options = str(HBA1C_FORMATS).strip("[]").replace(")", "").replace("(", "")
            raise ValidationError(
                f"'{data}' is not a value for 'Hba1c Format'. Please select one of {options}."
            )

    def clean_retinal_screening_result(self):
        data = self.cleaned_data["retinal_screening_result"]
        # Convert the list of tuples to a dictionary
        retinal_screening_result_dict = dict(RETINAL_SCREENING_RESULTS)

        if data is None or data in retinal_screening_result_dict:
            return data
        else:
            options = (
                str(RETINAL_SCREENING_RESULTS)
                .strip("[]")
                .replace(")", "")
                .replace("(", "")
            )
            raise ValidationError(
                f"'{data}' is not a value for 'Retinal Screening Result'. Please select one of {options}."
            )

    def clean_treatment(self):
        data = self.cleaned_data["treatment"]
        # Convert the list of tuples to a dictionary
        treatment_dict = dict(TREATMENT_TYPES)

        if data is None or data in treatment_dict:
            return data
        else:
            options = str(TREATMENT_TYPES).strip("[]").replace(")", "").replace("(", "")
            raise ValidationError(
                f"'{data}' is not a value for 'Treatment'. Please select one of {options}."
            )

    def clean_glucose_monitoring(self):
        data = self.cleaned_data["glucose_monitoring"]
        # Convert the list of tuples to a dictionary
        glucose_monitoring_dict = dict(GLUCOSE_MONITORING_TYPES)

        if data is None or data in glucose_monitoring_dict:
            return data
        else:
            options = (
                str(GLUCOSE_MONITORING_TYPES)
                .strip("[]")
                .replace(")", "")
                .replace("(", "")
            )
            raise ValidationError(
                f"'{data}' is not a value for 'Glucose Monitoring'. Please select one of {options}."
            )

    """
    Custom clean methods for all fields requiring numbers
    """

    def clean_height(self):
        # Get the height value, if present round it to 1 decimal place
        data = self.cleaned_data["height"]
        if data is not None:
            if data < 40:
                raise ValidationError(
                    "Please enter a valid height. Cannot be less than 40cm"
                )
            if data > 240:
                raise ValidationError(
                    "Please enter a valid height. Cannot be greater than 240cm"
                )
            data = round(data, 1)
        return data

    def clean_weight(self):
        # Get the weight value, if present round it to 1 decimal place
        data = self.cleaned_data["weight"]
        if data is not None:
            if data < 1:
                raise ValidationError(
                    "Patient Weight (kg)' invalid. Cannot be below 1kg"
                )
            if data > 200:
                raise ValidationError(
                    "Patient Weight (kg)' invalid. Cannot be above 200kg"
                )
            data = round(data, 1)
        return data

    def clean_systolic_blood_pressure(self):
        systolic_blood_pressure = self.cleaned_data["systolic_blood_pressure"]

        if systolic_blood_pressure:
            if systolic_blood_pressure < 80:
                raise ValidationError(
                    "Systolic Blood Pressure out of range. Cannot be below 80"
                )
            elif systolic_blood_pressure > 240:
                raise ValidationError(
                    "Systolic Blood Pressure out of range. Cannot be above 240"
                )

    def clean_diastolic_blood_pressure(self):
        diastolic_blood_pressure = self.cleaned_data["diastolic_blood_pressure"]

        if diastolic_blood_pressure:
            if diastolic_blood_pressure < 20:
                raise ValidationError(
                    "Diastolic Blood pressure out of range. Cannot be below 20"
                )
            elif diastolic_blood_pressure > 120:
                raise ValidationError(
                    "Diastolic Blood pressure out of range. Cannot be above 120"
                )

    def clean_albumin_creatinine_ratio(self):
        albumin_creatinine_ratio = self.cleaned_data["albumin_creatinine_ratio"]

        if albumin_creatinine_ratio:
            if albumin_creatinine_ratio < 20:
                raise ValidationError(
                    "Urinary Albumin Level (ACR) out of range. Cannot be below 0"
                )
            elif albumin_creatinine_ratio > 50:
                raise ValidationError(
                    "Urinary Albumin Level (ACR) out of range. Cannot be above 50"
                )

    def clean_total_cholesterol(self):
        total_cholesterol = self.cleaned_data["total_cholesterol"]

        if total_cholesterol:
            if total_cholesterol < 2:
                raise ValidationError(
                    "Total Cholesterol Level (mmol/l) out of range. Cannot be below 2"
                )
            elif total_cholesterol > 12:
                raise ValidationError(
                    "Total Cholesterol Level (mmol/l) out of range. Cannot be above 12"
                )

    """
    Custom clean methods for all fields requiring dates
    """

    def clean_visit_date(self):
        data = self.cleaned_data["visit_date"]

        valid, error = validate_date(
            date_under_examination_field_name="visit_date",
            date_under_examination_label_name="Visit/Appointment Date",
            date_under_examination=data,
            date_of_birth=self.patient.date_of_birth,
            date_of_diagnosis=self.patient.diagnosis_date,
            date_of_death=self.patient.death_date,
        )
        if valid == False:
            raise ValidationError(error)

        return self.cleaned_data["visit_date"]

    def clean_height_weight_observation_date(self):
        data = self.cleaned_data["height_weight_observation_date"]
        valid, error = validate_date(
            date_under_examination_field_name="height_weight_observation_date",
            date_under_examination_label_name="Observation Date (Height and weight)",
            date_under_examination=data,
            date_of_birth=self.patient.date_of_birth,
            date_of_diagnosis=self.patient.diagnosis_date,
            date_of_death=self.patient.death_date,
        )
        if valid == False:
            raise ValidationError(error)

        return self.cleaned_data["height_weight_observation_date"]

    def clean_hba1c_date(self):
        data = self.cleaned_data["hba1c_date"]
        valid, error = validate_date(
            date_under_examination_field_name="hba1c_date",
            date_under_examination_label_name="Observation Date: Hba1c Value",
            date_under_examination=data,
            date_of_birth=self.patient.date_of_birth,
            date_of_diagnosis=self.patient.diagnosis_date,
            date_of_death=self.patient.death_date,
        )
        if valid == False:
            raise ValidationError(error)

        return self.cleaned_data["hba1c_date"]

    def clean_blood_pressure_observation_date(self):
        data = self.cleaned_data["blood_pressure_observation_date"]
        valid, error = validate_date(
            date_under_examination_field_name="blood_pressure_observation_date",
            date_under_examination_label_name="Observation Date (Blood Pressure)",
            date_under_examination=data,
            date_of_birth=self.patient.date_of_birth,
            date_of_diagnosis=self.patient.diagnosis_date,
            date_of_death=self.patient.death_date,
        )
        if valid == False:
            raise ValidationError(error)

        return self.cleaned_data["blood_pressure_observation_date"]

    def clean_foot_examination_observation_date(self):
        data = self.cleaned_data["foot_examination_observation_date"]
        valid, error = validate_date(
            date_under_examination_field_name="foot_examination_observation_date",
            date_under_examination_label_name="Foot Assessment / Examination Date",
            date_under_examination=data,
            date_of_birth=self.patient.date_of_birth,
            date_of_diagnosis=self.patient.diagnosis_date,
            date_of_death=self.patient.death_date,
        )
        if valid == False:
            raise ValidationError(error)

        return self.cleaned_data["foot_examination_observation_date"]

    def clean_retinal_screening_observation_date(self):
        data = self.cleaned_data["retinal_screening_observation_date"]
        valid, error = validate_date(
            date_under_examination_field_name="retinal_screening_observation_date",
            date_under_examination=data,
            date_under_examination_label_name="Retinal Screening date",
            date_of_birth=self.patient.date_of_birth,
            date_of_diagnosis=self.patient.diagnosis_date,
            date_of_death=self.patient.death_date,
        )
        if valid == False:
            raise ValidationError(error)

        return self.cleaned_data["retinal_screening_observation_date"]

    def clean_albumin_creatinine_ratio_date(self):
        data = self.cleaned_data["albumin_creatinine_ratio_date"]
        valid, error = validate_date(
            date_under_examination_field_name="albumin_creatinine_ratio_date",
            date_under_examination_label_name="Observation Date: Urinary Albumin Level",
            date_under_examination=data,
            date_of_birth=self.patient.date_of_birth,
            date_of_diagnosis=self.patient.diagnosis_date,
            date_of_death=self.patient.death_date,
        )
        if valid == False:
            raise ValidationError(error)

        return self.cleaned_data["albumin_creatinine_ratio_date"]

    def clean_total_cholesterol_date(self):
        data = self.cleaned_data["total_cholesterol_date"]
        valid, error = validate_date(
            date_under_examination_field_name="total_cholesterol_date",
            date_under_examination_label_name="Observation Date: Total Cholesterol Level",
            date_under_examination=data,
            date_of_birth=self.patient.date_of_birth,
            date_of_diagnosis=self.patient.diagnosis_date,
            date_of_death=self.patient.death_date,
        )
        if valid == False:
            raise ValidationError(error)

        return self.cleaned_data["total_cholesterol_date"]

    def clean_thyroid_function_date(self):
        data = self.cleaned_data["thyroid_function_date"]
        valid, error = validate_date(
            date_under_examination_field_name="thyroid_function_date",
            date_under_examination_label_name="Observation Date: Thyroid Function",
            date_under_examination=data,
            date_of_birth=self.patient.date_of_birth,
            date_of_diagnosis=self.patient.diagnosis_date,
            date_of_death=self.patient.death_date,
        )
        if valid == False:
            raise ValidationError(error)

        return self.cleaned_data["thyroid_function_date"]

    def clean_coeliac_screen_date(self):
        data = self.cleaned_data["coeliac_screen_date"]
        valid, error = validate_date(
            date_under_examination_field_name="coeliac_screen_date",
            date_under_examination_label_name="Observation Date: Coeliac Disease Screening",
            date_under_examination=data,
            date_of_birth=self.patient.date_of_birth,
            date_of_diagnosis=self.patient.diagnosis_date,
            date_of_death=self.patient.death_date,
        )
        if valid == False:
            raise ValidationError(error)

        return self.cleaned_data["coeliac_screen_date"]

    def clean_psychological_screening_assessment_date(self):
        data = self.cleaned_data["psychological_screening_assessment_date"]
        valid, error = validate_date(
            date_under_examination_field_name="psychological_screening_assessment_date",
            date_under_examination_label_name="Observation Date - Psychological Screening Assessment",
            date_under_examination=data,
            date_of_birth=self.patient.date_of_birth,
            date_of_diagnosis=self.patient.diagnosis_date,
            date_of_death=self.patient.death_date,
        )
        if valid == False:
            raise ValidationError(error)

        return self.cleaned_data["psychological_screening_assessment_date"]

    def clean_smoking_cessation_referral_date(self):
        data = self.cleaned_data["smoking_cessation_referral_date"]
        valid, error = validate_date(
            date_under_examination_field_name="smoking_cessation_referral_date",
            date_under_examination_label_name="Date of offer of referral to smoking cessation service (if patient is a current smoker)",
            date_under_examination=data,
            date_of_birth=self.patient.date_of_birth,
            date_of_diagnosis=self.patient.diagnosis_date,
            date_of_death=self.patient.death_date,
        )
        if valid == False:
            raise ValidationError(error)

        return self.cleaned_data["smoking_cessation_referral_date"]

    def clean_carbohydrate_counting_level_three_education_date(self):
        data = self.cleaned_data["carbohydrate_counting_level_three_education_date"]
        valid, error = validate_date(
            date_under_examination_field_name="carbohydrate_counting_level_three_education_date",
            date_under_examination_label_name="Date of Level 3 carbohydrate counting education received",
            date_under_examination=data,
            date_of_birth=self.patient.date_of_birth,
            date_of_diagnosis=self.patient.diagnosis_date,
            date_of_death=self.patient.death_date,
        )
        if valid == False:
            raise ValidationError(error)

        return self.cleaned_data["carbohydrate_counting_level_three_education_date"]

    def clean_dietician_additional_appointment_date(self):
        data = self.cleaned_data["dietician_additional_appointment_date"]
        valid, error = validate_date(
            date_under_examination_field_name="dietician_additional_appointment_date",
            date_under_examination_label_name="Date of additional appointment with dietitian",
            date_under_examination=data,
            date_of_birth=self.patient.date_of_birth,
            date_of_diagnosis=self.patient.diagnosis_date,
            date_of_death=self.patient.death_date,
        )
        if valid == False:
            raise ValidationError(error)

        return self.cleaned_data["dietician_additional_appointment_date"]

    def clean_flu_immunisation_recommended_date(self):
        data = self.cleaned_data["flu_immunisation_recommended_date"]
        valid, error = validate_date(
            date_under_examination_field_name="flu_immunisation_recommended_date",
            date_under_examination_label_name="Date that influenza immunisation was recommended",
            date_under_examination=data,
            date_of_birth=self.patient.date_of_birth,
            date_of_diagnosis=self.patient.diagnosis_date,
            date_of_death=self.patient.death_date,
        )
        if valid == False:
            raise ValidationError(error)

        return self.cleaned_data["flu_immunisation_recommended_date"]

    def clean_sick_day_rules_training_date(self):
        data = self.cleaned_data["sick_day_rules_training_date"]
        valid, error = validate_date(
            date_under_examination_field_name="sick_day_rules_training_date",
            date_under_examination_label_name="Date of provision of advice ('sick-day rules') about managing diabetes during intercurrent illness or episodes of hyperglycaemia",
            date_under_examination=data,
            date_of_birth=self.patient.date_of_birth,
            date_of_diagnosis=self.patient.diagnosis_date,
            date_of_death=self.patient.death_date,
        )
        if valid == False:
            raise ValidationError(error)

        return self.cleaned_data["sick_day_rules_training_date"]

    def clean_hospital_admission_date(self):
        data = self.cleaned_data["hospital_admission_date"]
        valid, error = validate_date(
            date_under_examination_field_name="hospital_admission_date",
            date_under_examination_label_name="Start date (Hospital Provider Spell)",
            date_under_examination=data,
            date_of_birth=self.patient.date_of_birth,
            date_of_diagnosis=self.patient.diagnosis_date,
            date_of_death=self.patient.death_date,
        )
        if valid == False:
            raise ValidationError(error)

        return self.cleaned_data["hospital_admission_date"]

    def clean_hospital_discharge_date(self):
        data = self.cleaned_data["hospital_discharge_date"]
        valid, error = validate_date(
            date_under_examination_field_name="hospital_discharge_date",
            date_under_examination_label_name="Discharge date (Hospital provider spell",
            date_under_examination=data,
            date_of_birth=self.patient.date_of_birth,
            date_of_diagnosis=self.patient.diagnosis_date,
            date_of_death=self.patient.death_date,
        )
        if valid == False:
            raise ValidationError(error)

        return self.cleaned_data["hospital_discharge_date"]

    def handle_async_validation_errors(self):
        # These are calculated fields but we handle them in the form because we want to add validation errors.
        # Conceptually we both "clean" weight and height and derive new fields from them. The actual data is
        # saved in .save() below - this is just for the validation errors.

        for [result_field, fields_to_attach_errors] in [
            ["height_result", ["height"]],
            ["weight_result", ["weight"]],
            ["bmi_result", ["height", "weight"]]
        ]:
            result = getattr(self.async_validation_results, result_field)

            if result and type(result) is ValidationError:
                for field in fields_to_attach_errors: 
                    self.add_error(field, result)

    def clean(self):
        cleaned_data = super().clean()

        def round_to_one_decimal_place(value):
            return Decimal(value).quantize(
                Decimal("0.1"), rounding=ROUND_HALF_UP
            )  # round to 1 decimal place: although the rounding is done in the clean methods for height and weight, this is a final check

        birth_date = self.patient.date_of_birth
        sex = self.patient.sex

        observation_date = cleaned_data.get("height_weight_observation_date")

        height = cleaned_data.get("height")
        if height is not None:
            cleaned_data["height"] = height = round_to_one_decimal_place(height)

        weight = cleaned_data.get("weight")
        if weight is not None:
            cleaned_data["weight"] = weight = round_to_one_decimal_place(weight)

<<<<<<< HEAD
        def round_to_one_decimal_place(value):
            return Decimal(value).quantize(
                Decimal("0.1"), rounding=ROUND_HALF_UP
            )  # round to 1 decimal place: although the rounding is done in the clean methods for height and weight, this is a final check

        # calculate centile and SDS for measurements if present
        basic_params = all(
            param is not None
            for param in [
                self.patient.date_of_birth,
                cleaned_data["height_weight_observation_date"],
                self.patient.sex,
            ]
        )  # check if all required parameters are present. Observation date has already been cleaned and validated at this point
        if "height" in cleaned_data:
            height = cleaned_data["height"]
        else:
            height = None
        if "weight" in cleaned_data:
            weight = cleaned_data["weight"]
        else:
            weight = None
        birth_date = self.patient.date_of_birth
        observation_date = cleaned_data["height_weight_observation_date"]
        sex = self.patient.sex

        if height is not None:
            cleaned_data["height"] = round_to_one_decimal_place(height)
        if weight is not None:
            cleaned_data["weight"] = round_to_one_decimal_place(weight)

        if basic_params and height is not None:
            # cleaned_data["height"] = round_to_one_decimal_place(height)
            try:
                centile, sds = calculate_centiles_z_scores(
                    birth_date=birth_date,
                    observation_date=observation_date,
                    measurement_method="height",
                    observation_value=round_to_one_decimal_place(height),
                    sex=sex,
                )
                cleaned_data["height_centile"] = round_to_one_decimal_place(centile)
                cleaned_data["height_sds"] = round_to_one_decimal_place(sds)
            except Exception as e:
                cleaned_data["height_centile"] = None
                cleaned_data["height_sds"] = None
                # we are not raising a validation error here as sds and centile are not required fields
                pass
        if basic_params and weight is not None:
            # cleaned_data["weight"] = round_to_one_decimal_place(weight)
            try:
                centile, sds = calculate_centiles_z_scores(
                    birth_date=birth_date,
                    observation_date=observation_date,
                    measurement_method="weight",
                    observation_value=round_to_one_decimal_place(weight),
                    sex=sex,
                )
                cleaned_data["weight_centile"] = round_to_one_decimal_place(centile)
                cleaned_data["weight_sds"] = round_to_one_decimal_place(sds)
            except Exception as e:
                cleaned_data["weight_centile"] = None
                cleaned_data["weight_sds"] = None
                # we are not raising a validation error here as sds and centile are not required fields
                pass
        # calculate BMI, BMI centile and BMI SDS, if height and weight are present
        if basic_params and height is not None and weight is not None:
            cleaned_data["bmi"] = calculate_bmi(height, weight)
            if (
                cleaned_data["bmi"] is None
            ):  # the BMI calculation returns None if BMI is > 99
                cleaned_data["bmi_centile"] = None
                cleaned_data["bmi_sds"] = None
            else:
                try:
                    centile, sds = calculate_centiles_z_scores(
                        birth_date=birth_date,
                        observation_date=observation_date,
                        measurement_method="bmi",
                        observation_value=round(cleaned_data["bmi"], 1),
                        sex=sex,
                    )
                    cleaned_data["bmi_centile"] = round_to_one_decimal_place(centile)
                    cleaned_data["bmi_sds"] = round_to_one_decimal_place(sds)
                except Exception as e:
                    cleaned_data["bmi_centile"] = None
                    cleaned_data["bmi_sds"] = None
                    # we are not raising a validation error here as sds and centile are not required fields
                    pass
=======
        if not getattr(self, "async_validation_results", None):
            self.async_validation_results = validate_visit_sync(
                birth_date=birth_date,
                observation_date=observation_date,
                height=height,
                weight=weight,
                sex=sex
            )
        
        self.handle_async_validation_errors()
>>>>>>> 610d7c7a

        # Check that the hba1c value is within the correct range
        hba1c_value = cleaned_data["hba1c"]
        hba1c_format = cleaned_data["hba1c_format"]

        if hba1c_value is not None:
            if hba1c_format == 1:
                # mmol/mol
                if hba1c_value < 20:
                    raise ValidationError(
                        "Hba1c Value out of range (mmol/mol). Cannot be below 20"
                    )
                elif hba1c_value > 195:
                    raise ValidationError(
                        "Hba1c Value out of range (mmol/mol). Cannot be above 195"
                    )
            elif hba1c_format == 2:
                # %
                if hba1c_value < 3:
                    raise ValidationError(
                        "Hba1c Value out of range (%). Cannot be below 3"
                    )
                elif hba1c_value > 20:
                    raise ValidationError(
                        "Hba1c Value out of range (%). Cannot be above 20"
                    )

        return cleaned_data

    # Called when submitting the questionnaire. For CSV upload, instances are created directly in csv_upload to preserve
    # invalid data. Without overriding save here, the data from the dGC call would not be saved as the fields are not
    # in the list at the top (that we expect to receive from a POST). 
    def save(self, commit=True):
        instance = super().save(commit=False)

        if getattr(self, "async_validation_results"):
            instance.bmi = self.async_validation_results.bmi

            for field_prefix in ["height", "weight", "bmi"]:
                result = getattr(self.async_validation_results, f"{field_prefix}_result")

                if result and not type(result) is ValidationError:
                    setattr(instance, f"{field_prefix}_centile", result.centile)
                    setattr(instance, f"{field_prefix}_sds", result.sds)

        if commit:
            instance.save()

        return instance<|MERGE_RESOLUTION|>--- conflicted
+++ resolved
@@ -4,14 +4,7 @@
 from ...constants.styles import *
 from ...constants import *
 from ..general_functions.validate_dates import validate_date
-<<<<<<< HEAD
-from ..general_functions.dgc_centile_calculations import (
-    calculate_centiles_z_scores,
-    calculate_bmi,
-)
-=======
 from ..forms.external_visit_validators import validate_visit_sync 
->>>>>>> 610d7c7a
 from ..models import Visit
 
 
@@ -111,23 +104,6 @@
             "hospital_admission_other": forms.TextInput(attrs={"class": TEXT_INPUT})
         }
 
-<<<<<<< HEAD
-    height_centile = forms.DecimalField(widget=forms.HiddenInput(), required=False)
-    height_sds = forms.DecimalField(
-        widget=forms.HiddenInput(), required=False, decimal_places=1
-    )
-    weight_centile = forms.DecimalField(widget=forms.HiddenInput(), required=False)
-    weight_sds = forms.DecimalField(
-        widget=forms.HiddenInput(), required=False, decimal_places=1
-    )
-    bmi = forms.DecimalField(widget=forms.HiddenInput(), required=False)
-    bmi_centile = forms.DecimalField(
-        widget=forms.HiddenInput(), required=False, decimal_places=1
-    )
-    bmi_sds = forms.DecimalField(widget=forms.HiddenInput(), required=False)
-
-=======
->>>>>>> 610d7c7a
     categories = [
         "Measurements",
         "HBA1c",
@@ -769,97 +745,6 @@
         if weight is not None:
             cleaned_data["weight"] = weight = round_to_one_decimal_place(weight)
 
-<<<<<<< HEAD
-        def round_to_one_decimal_place(value):
-            return Decimal(value).quantize(
-                Decimal("0.1"), rounding=ROUND_HALF_UP
-            )  # round to 1 decimal place: although the rounding is done in the clean methods for height and weight, this is a final check
-
-        # calculate centile and SDS for measurements if present
-        basic_params = all(
-            param is not None
-            for param in [
-                self.patient.date_of_birth,
-                cleaned_data["height_weight_observation_date"],
-                self.patient.sex,
-            ]
-        )  # check if all required parameters are present. Observation date has already been cleaned and validated at this point
-        if "height" in cleaned_data:
-            height = cleaned_data["height"]
-        else:
-            height = None
-        if "weight" in cleaned_data:
-            weight = cleaned_data["weight"]
-        else:
-            weight = None
-        birth_date = self.patient.date_of_birth
-        observation_date = cleaned_data["height_weight_observation_date"]
-        sex = self.patient.sex
-
-        if height is not None:
-            cleaned_data["height"] = round_to_one_decimal_place(height)
-        if weight is not None:
-            cleaned_data["weight"] = round_to_one_decimal_place(weight)
-
-        if basic_params and height is not None:
-            # cleaned_data["height"] = round_to_one_decimal_place(height)
-            try:
-                centile, sds = calculate_centiles_z_scores(
-                    birth_date=birth_date,
-                    observation_date=observation_date,
-                    measurement_method="height",
-                    observation_value=round_to_one_decimal_place(height),
-                    sex=sex,
-                )
-                cleaned_data["height_centile"] = round_to_one_decimal_place(centile)
-                cleaned_data["height_sds"] = round_to_one_decimal_place(sds)
-            except Exception as e:
-                cleaned_data["height_centile"] = None
-                cleaned_data["height_sds"] = None
-                # we are not raising a validation error here as sds and centile are not required fields
-                pass
-        if basic_params and weight is not None:
-            # cleaned_data["weight"] = round_to_one_decimal_place(weight)
-            try:
-                centile, sds = calculate_centiles_z_scores(
-                    birth_date=birth_date,
-                    observation_date=observation_date,
-                    measurement_method="weight",
-                    observation_value=round_to_one_decimal_place(weight),
-                    sex=sex,
-                )
-                cleaned_data["weight_centile"] = round_to_one_decimal_place(centile)
-                cleaned_data["weight_sds"] = round_to_one_decimal_place(sds)
-            except Exception as e:
-                cleaned_data["weight_centile"] = None
-                cleaned_data["weight_sds"] = None
-                # we are not raising a validation error here as sds and centile are not required fields
-                pass
-        # calculate BMI, BMI centile and BMI SDS, if height and weight are present
-        if basic_params and height is not None and weight is not None:
-            cleaned_data["bmi"] = calculate_bmi(height, weight)
-            if (
-                cleaned_data["bmi"] is None
-            ):  # the BMI calculation returns None if BMI is > 99
-                cleaned_data["bmi_centile"] = None
-                cleaned_data["bmi_sds"] = None
-            else:
-                try:
-                    centile, sds = calculate_centiles_z_scores(
-                        birth_date=birth_date,
-                        observation_date=observation_date,
-                        measurement_method="bmi",
-                        observation_value=round(cleaned_data["bmi"], 1),
-                        sex=sex,
-                    )
-                    cleaned_data["bmi_centile"] = round_to_one_decimal_place(centile)
-                    cleaned_data["bmi_sds"] = round_to_one_decimal_place(sds)
-                except Exception as e:
-                    cleaned_data["bmi_centile"] = None
-                    cleaned_data["bmi_sds"] = None
-                    # we are not raising a validation error here as sds and centile are not required fields
-                    pass
-=======
         if not getattr(self, "async_validation_results", None):
             self.async_validation_results = validate_visit_sync(
                 birth_date=birth_date,
@@ -870,7 +755,6 @@
             )
         
         self.handle_async_validation_errors()
->>>>>>> 610d7c7a
 
         # Check that the hba1c value is within the correct range
         hba1c_value = cleaned_data["hba1c"]
