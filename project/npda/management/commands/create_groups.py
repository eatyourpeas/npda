from django.contrib.auth.management import create_permissions
from django.contrib.auth.models import Group, Permission
from django.contrib.contenttypes.models import ContentType
from ....constants import (
    GROUPS,
    # group names
    NPDA_AUDIT_TEAM_FULL_ACCESS,
    PATIENT_ACCESS,
    TRUST_AUDIT_TEAM_EDIT_ACCESS,
    TRUST_AUDIT_TEAM_COORDINATOR_ACCESS,
    TRUST_AUDIT_TEAM_VIEW_ONLY,
    # custom permissions
    CAN_CONSENT_TO_AUDIT_PARTICIPATION,
    CAN_ALLOCATE_NPDA_LEAD_CENTRE,
    CAN_TRANSFER_NPDA_LEAD_CENTRE,
    CAN_EDIT_NPDA_LEAD_CENTRE,
    CAN_DELETE_NPDA_LEAD_CENTRE,
    CAN_LOCK_CHILD_PATIENT_DATA_FROM_EDITING,
    CAN_UNLOCK_CHILD_PATIENT_DATA_FROM_EDITING,
    CAN_OPT_OUT_CHILD_FROM_INCLUSION_IN_AUDIT,
    CAN_PUBLISH_NPDA_DATA,
)
from ...models import NPDAUser, Patient, Visit, Site


def groups_seeder(
    run_create_groups=False, add_permissions_to_existing_groups=False, verbose=True
):
    patientContentType = ContentType.objects.get_for_model(Patient)
    visitContentType = ContentType.objects.get_for_model(Visit)
    npdauserContentType = ContentType.objects.get_for_model(NPDAUser)
    siteContentType = ContentType.objects.get_for_model(Site)

    """
    Note view permissions include viewing users, but not creating, updating or deleting them
    View permissions include viewing but NOT updating or deleting case audit records

    NOTE Additional constraints are applied in view decorators to prevent users accessing 
    records of users or children in organisations other than their own
    """

<<<<<<< HEAD
    COORDINATOR_PERMISSIONS = [
        # patient-related permissions
        {"codename": "view_patient", "content_type": patientContentType},
        {"codename": "change_patient", "content_type": patientContentType},
        {"codename": "add_patient", "content_type": patientContentType},

        # visit-related permissions
        {"codename": "view_visit", "content_type": visitContentType},
        {"codename": "change_visit", "content_type": visitContentType},
        {"codename": "add_visit", "content_type": visitContentType},

        # site-related permissions = None

        # NPDA-user related permissions
        {"codename": "view_npdauser", "content_type": npdauserContentType},
        {"codename": "change_npdauser", "content_type": npdauserContentType},
        {"codename": "add_npdauser", "content_type": npdauserContentType},
        {"codename": "delete_npdauser", "content_type": npdauserContentType},
    ]

    READER_PERMISSIONS = [
        # patient-related permissions
        {"codename": "view_patient", "content_type": patientContentType},

        # visit-related permissions
        {"codename": "view_visit", "content_type": visitContentType},

        # site-related permissions
        {"codename": "view_site", "content_type": siteContentType},

        # NPDA-user related permissions
        {"codename": "view_npdauser", "content_type": npdauserContentType},
    ]

    EDITOR_PERMISSIONS = [
=======
    LEAD_CLINICIAN_PERMISSIONS = [
        # patient-related permissions
        {"codename": "view_patient", "content_type": patientContentType},
        {"codename": "change_patient", "content_type": patientContentType},
        {"codename": "add_patient", "content_type": patientContentType},
        {"codename": "delete_patient", "content_type": patientContentType},

        # visit-related permissions
        {"codename": "view_visit", "content_type": visitContentType},
        {"codename": "change_visit", "content_type": visitContentType},
        {"codename": "add_visit", "content_type": visitContentType},
        {"codename": "delete_visit", "content_type": visitContentType},

        # site-related permissions = None
    ]

    CLINICIAN_PERMISSIONS = [
>>>>>>> 833a0a9a
        # patient-related permissions
        {"codename": "view_patient", "content_type": patientContentType},
        {"codename": "change_patient", "content_type": patientContentType},
        {"codename": "add_patient", "content_type": patientContentType},

        # visit-related permissions
        {"codename": "view_visit", "content_type": visitContentType},
        {"codename": "change_visit", "content_type": visitContentType},
        {"codename": "add_visit", "content_type": visitContentType},

        # site-related permissions = None
<<<<<<< HEAD

        # user-related permissions
        {"codename": "view_npdauser", "content_type": npdauserContentType},

    ]

=======
    ]

    ADMINISTRATOR_PERMISSIONS = [
        # patient-related permissions
        {"codename": "view_patient", "content_type": patientContentType},
        {"codename": "change_patient", "content_type": patientContentType},
        {"codename": "add_patient", "content_type": patientContentType},

        # visit-related permissions
        {"codename": "view_visit", "content_type": visitContentType},

        # site-related permissions = None
    ]

>>>>>>> 833a0a9a
    RCPCH_AUDIT_TEAM_PERMISSIONS = [
        # patient-related permissions
        {"codename": "view_patient", "content_type": patientContentType},
        {"codename": "change_patient", "content_type": patientContentType},
        {"codename": "add_patient", "content_type": patientContentType},
        {"codename": "delete_patient", "content_type": patientContentType},

        # visit-related permissions
        {"codename": "view_visit", "content_type": visitContentType},
        {"codename": "change_visit", "content_type": visitContentType},
        {"codename": "add_visit", "content_type": visitContentType},
        {"codename": "delete_visit", "content_type": visitContentType},

        # site-related permissions
        {"codename": "view_site", "content_type": siteContentType},
        {"codename": "change_site", "content_type": siteContentType},
        {"codename": "add_site", "content_type": siteContentType},
        {"codename": "delete_site", "content_type": siteContentType},
<<<<<<< HEAD

        # NPDA-user related permissions
        {"codename": "view_npdauser", "content_type": npdauserContentType},
        {"codename": "change_npdauser", "content_type": npdauserContentType},
        {"codename": "add_npdauser", "content_type": npdauserContentType},
        {"codename": "delete_npdauser", "content_type": npdauserContentType},
=======
        
>>>>>>> 833a0a9a
    ]

    PATIENT_PERMISSIONS = [
        {"codename": "view_patient", "content_type": patientContentType}, 
    ]

    EDITOR_CUSTOM_PERMISSIONS = [
        # custom
        {
            "codename": CAN_OPT_OUT_CHILD_FROM_INCLUSION_IN_AUDIT[0],
            "content_type": patientContentType,
        },
        {
            "codename": CAN_LOCK_CHILD_PATIENT_DATA_FROM_EDITING[0],
            "content_type": patientContentType,
        },
        {
            "codename": CAN_UNLOCK_CHILD_PATIENT_DATA_FROM_EDITING[0],
            "content_type": patientContentType,
        },
        {
            "codename": CAN_ALLOCATE_NPDA_LEAD_CENTRE[0],
            "content_type": siteContentType,
        },
    ]

    """
    Full access inherit all editor permissions
    - transfer to another lead NPDA centre

    NOTE Additional constraints are applied in view decorators to prevent users accessing 
    records of users or children in organisations other than their own
    """
    FULL_ACCESS_CUSTOM_PERMISSIONS = [
        # npda user
        {
            "codename": CAN_DELETE_NPDA_LEAD_CENTRE[0],
            "content_type": siteContentType,
        },
        {
            "codename": CAN_EDIT_NPDA_LEAD_CENTRE[0],
            "content_type": siteContentType,
        },
        {
            "codename": CAN_TRANSFER_NPDA_LEAD_CENTRE[0],
            "content_type": siteContentType,
        },
    ]

    PATIENT_ACCESS_PERMISSIONS = [
        # currently not used
        {
            "codename": CAN_CONSENT_TO_AUDIT_PARTICIPATION[0],
            "content_type": npdauserContentType,
        },
    ]

    def initialize_permissions(apps, schema_editor):
        """
        This function is run in migrations/0002_create_groups.py as an initial
        data migration at project initialization. it sets up some basic model-level
        permissions for different groups when the project is initialised.

        6 groups. Loop through and add custom
        """

        # Permissions have to be created before applying them
        for app_config in apps.get_app_configs(apps, schema_editor):
            app_config.models_module = True
            create_permissions(app_config, verbosity=0)
            app_config.models_module = None

    if add_permissions_to_existing_groups:
        for group in GROUPS:
            if verbose:
                print(f"...adding permissions to {group}...")
            # add permissions to group
            newGroup = Group.objects.filter(name=group).get()

            # NPDA_AUDIT_TEAM_FULL_ACCESS = RCPCH AUDIT TEAM
            if group == NPDA_AUDIT_TEAM_FULL_ACCESS:
                # basic permissions
                add_permissions_to_group(RCPCH_AUDIT_TEAM_PERMISSIONS, newGroup)
                add_permissions_to_group(EDITOR_CUSTOM_PERMISSIONS, newGroup)
                add_permissions_to_group(FULL_ACCESS_CUSTOM_PERMISSIONS, newGroup)

<<<<<<< HEAD
            # TRUST_AUDIT_TEAM_VIEW_ONLY = READER
            elif group == TRUST_AUDIT_TEAM_VIEW_ONLY:
                # basic permissions
                add_permissions_to_group(READER_PERMISSIONS, newGroup)

            # TRUST_AUDIT_TEAM_EDIT_ACCESS = EDITOR
            elif group == TRUST_AUDIT_TEAM_EDIT_ACCESS:
                # basic permissions
                add_permissions_to_group(EDITOR_PERMISSIONS, newGroup)
                add_permissions_to_group(EDITOR_CUSTOM_PERMISSIONS, newGroup)

            # TRUST_AUDIT_TEAM_COORDINATOR_ACCESS = COORDINATOR
            elif group == TRUST_AUDIT_TEAM_COORDINATOR_ACCESS:
                # basic permissions
                add_permissions_to_group(COORDINATOR_PERMISSIONS, newGroup)
                add_permissions_to_group(EDITOR_CUSTOM_PERMISSIONS, newGroup)
=======
            # TRUST_AUDIT_TEAM_VIEW_ONLY = ADMINISTRATOR
            elif group == TRUST_AUDIT_TEAM_VIEW_ONLY:
                # basic permissions
                add_permissions_to_group(ADMINISTRATOR_PERMISSIONS, newGroup)

            # TRUST_AUDIT_TEAM_EDIT_ACCESS = CLINICIAN
            elif group == TRUST_AUDIT_TEAM_EDIT_ACCESS:
                # basic permissions
                add_permissions_to_group(CLINICIAN_PERMISSIONS, newGroup)
                add_permissions_to_group(EDITOR_CUSTOM_PERMISSIONS, newGroup)

            # TRUST_AUDIT_TEAM_FULL_ACCESS = LEAD CLINICIAN
            elif group == TRUST_AUDIT_TEAM_FULL_ACCESS:
                # basic permissions
                add_permissions_to_group(LEAD_CLINICIAN_PERMISSIONS, newGroup)
                add_permissions_to_group(EDITOR_CUSTOM_PERMISSIONS, newGroup)
                add_permissions_to_group(FULL_ACCESS_CUSTOM_PERMISSIONS, newGroup)
>>>>>>> 833a0a9a

            elif group == PATIENT_ACCESS:
                # custom permissions
                add_permissions_to_group(PATIENT_ACCESS_PERMISSIONS, newGroup)
                # basic permissions
                add_permissions_to_group(PATIENT_PERMISSIONS, newGroup)

            else:
                if verbose:
                    print("Error: group does not exist!")

    def add_permissions_to_group(permissions_list, group_to_add):
        for permission in permissions_list:
            codename = permission.get("codename")
            content_type = permission.get("content_type")
            newPermission = Permission.objects.get(
                codename=codename, content_type=content_type
            )
            if group_to_add.permissions.filter(codename=codename).exists():
                if verbose:
                    print(f"{codename} already exists for this group. Skipping...")
            else:
                if verbose:
                    print(f"...Adding {codename}")
                group_to_add.permissions.add(newPermission)

    if run_create_groups:
        for group in GROUPS:
            if not Group.objects.filter(name=group).exists():
                if verbose:
                    print(f"...creating group: {group}")
                try:
                    newGroup = Group.objects.create(name=group)
                except Exception as error:
                    if verbose:
                        print(error)
                    error = True

                if verbose:
                    print(f"...adding permissions to {group}...")
                # add permissions to group

                # NPDA_AUDIT_TEAM_FULL_ACCESS = RCPCH AUDIT TEAM
                if group == NPDA_AUDIT_TEAM_FULL_ACCESS:
                    # basic permissions
                    add_permissions_to_group(RCPCH_AUDIT_TEAM_PERMISSIONS, newGroup)
                    add_permissions_to_group(EDITOR_CUSTOM_PERMISSIONS, newGroup)
                    add_permissions_to_group(FULL_ACCESS_CUSTOM_PERMISSIONS, newGroup)

<<<<<<< HEAD
                # TRUST_AUDIT_TEAM_VIEW_ONLY = VIEWER
                elif group == TRUST_AUDIT_TEAM_VIEW_ONLY:
                    # basic permissions
                    add_permissions_to_group(READER_PERMISSIONS, newGroup)

                # TRUST_AUDIT_TEAM_EDIT_ACCESS = EDITOR
                elif group == TRUST_AUDIT_TEAM_EDIT_ACCESS:
                    # basic permissions
                    add_permissions_to_group(EDITOR_PERMISSIONS, newGroup)
                    add_permissions_to_group(EDITOR_CUSTOM_PERMISSIONS, newGroup)

                # TRUST_AUDIT_TEAM_COORDINATOR_ACCESS = COORDINATOR
                elif group == TRUST_AUDIT_TEAM_COORDINATOR_ACCESS:
                    # basic permissions
                    add_permissions_to_group(COORDINATOR_PERMISSIONS, newGroup)
                    add_permissions_to_group(EDITOR_CUSTOM_PERMISSIONS, newGroup)
=======
                # TRUST_AUDIT_TEAM_VIEW_ONLY = ADMINISTRATOR
                elif group == TRUST_AUDIT_TEAM_VIEW_ONLY:
                    # basic permissions
                    add_permissions_to_group(ADMINISTRATOR_PERMISSIONS, newGroup)

                # TRUST_AUDIT_TEAM_EDIT_ACCESS = CLINICIAN
                elif group == TRUST_AUDIT_TEAM_EDIT_ACCESS:
                    # basic permissions
                    add_permissions_to_group(CLINICIAN_PERMISSIONS, newGroup)
                    add_permissions_to_group(EDITOR_CUSTOM_PERMISSIONS, newGroup)

                # TRUST_AUDIT_TEAM_FULL_ACCESS = LEAD CLINICIAN
                elif group == TRUST_AUDIT_TEAM_FULL_ACCESS:
                    # basic permissions
                    add_permissions_to_group(LEAD_CLINICIAN_PERMISSIONS, newGroup)
                    add_permissions_to_group(EDITOR_CUSTOM_PERMISSIONS, newGroup)
                    add_permissions_to_group(FULL_ACCESS_CUSTOM_PERMISSIONS, newGroup)
>>>>>>> 833a0a9a

                elif group == PATIENT_ACCESS:
                    # custom permissions
                    add_permissions_to_group(PATIENT_ACCESS_PERMISSIONS, newGroup)
                    # basic permissions
                    add_permissions_to_group(PATIENT_PERMISSIONS, newGroup)

                else:
                    if verbose:
                        print("Error: group does not exist!")



        if not verbose:
            print("groups_seeder(verbose=False), no output, groups seeded.")<|MERGE_RESOLUTION|>--- conflicted
+++ resolved
@@ -39,7 +39,6 @@
     records of users or children in organisations other than their own
     """
 
-<<<<<<< HEAD
     COORDINATOR_PERMISSIONS = [
         # patient-related permissions
         {"codename": "view_patient", "content_type": patientContentType},
@@ -75,59 +74,23 @@
     ]
 
     EDITOR_PERMISSIONS = [
-=======
-    LEAD_CLINICIAN_PERMISSIONS = [
         # patient-related permissions
         {"codename": "view_patient", "content_type": patientContentType},
         {"codename": "change_patient", "content_type": patientContentType},
         {"codename": "add_patient", "content_type": patientContentType},
-        {"codename": "delete_patient", "content_type": patientContentType},
 
         # visit-related permissions
         {"codename": "view_visit", "content_type": visitContentType},
         {"codename": "change_visit", "content_type": visitContentType},
         {"codename": "add_visit", "content_type": visitContentType},
-        {"codename": "delete_visit", "content_type": visitContentType},
 
         # site-related permissions = None
-    ]
-
-    CLINICIAN_PERMISSIONS = [
->>>>>>> 833a0a9a
-        # patient-related permissions
-        {"codename": "view_patient", "content_type": patientContentType},
-        {"codename": "change_patient", "content_type": patientContentType},
-        {"codename": "add_patient", "content_type": patientContentType},
-
-        # visit-related permissions
-        {"codename": "view_visit", "content_type": visitContentType},
-        {"codename": "change_visit", "content_type": visitContentType},
-        {"codename": "add_visit", "content_type": visitContentType},
-
-        # site-related permissions = None
-<<<<<<< HEAD
 
         # user-related permissions
         {"codename": "view_npdauser", "content_type": npdauserContentType},
 
     ]
 
-=======
-    ]
-
-    ADMINISTRATOR_PERMISSIONS = [
-        # patient-related permissions
-        {"codename": "view_patient", "content_type": patientContentType},
-        {"codename": "change_patient", "content_type": patientContentType},
-        {"codename": "add_patient", "content_type": patientContentType},
-
-        # visit-related permissions
-        {"codename": "view_visit", "content_type": visitContentType},
-
-        # site-related permissions = None
-    ]
-
->>>>>>> 833a0a9a
     RCPCH_AUDIT_TEAM_PERMISSIONS = [
         # patient-related permissions
         {"codename": "view_patient", "content_type": patientContentType},
@@ -137,25 +100,27 @@
 
         # visit-related permissions
         {"codename": "view_visit", "content_type": visitContentType},
+
+        # visit-related permissions
+        {"codename": "view_visit", "content_type": visitContentType},
         {"codename": "change_visit", "content_type": visitContentType},
         {"codename": "add_visit", "content_type": visitContentType},
         {"codename": "delete_visit", "content_type": visitContentType},
+
+        # site-related permissions
+        {"codename": "view_site", "content_type": siteContentType},
 
         # site-related permissions
         {"codename": "view_site", "content_type": siteContentType},
         {"codename": "change_site", "content_type": siteContentType},
         {"codename": "add_site", "content_type": siteContentType},
         {"codename": "delete_site", "content_type": siteContentType},
-<<<<<<< HEAD
 
         # NPDA-user related permissions
         {"codename": "view_npdauser", "content_type": npdauserContentType},
         {"codename": "change_npdauser", "content_type": npdauserContentType},
         {"codename": "add_npdauser", "content_type": npdauserContentType},
         {"codename": "delete_npdauser", "content_type": npdauserContentType},
-=======
-        
->>>>>>> 833a0a9a
     ]
 
     PATIENT_PERMISSIONS = [
@@ -189,6 +154,8 @@
     NOTE Additional constraints are applied in view decorators to prevent users accessing 
     records of users or children in organisations other than their own
     """
+    FULL_ACCESS_CUSTOM_PERMISSIONS = [
+        # npda user
     FULL_ACCESS_CUSTOM_PERMISSIONS = [
         # npda user
         {
@@ -236,13 +203,13 @@
             newGroup = Group.objects.filter(name=group).get()
 
             # NPDA_AUDIT_TEAM_FULL_ACCESS = RCPCH AUDIT TEAM
+            # NPDA_AUDIT_TEAM_FULL_ACCESS = RCPCH AUDIT TEAM
             if group == NPDA_AUDIT_TEAM_FULL_ACCESS:
                 # basic permissions
                 add_permissions_to_group(RCPCH_AUDIT_TEAM_PERMISSIONS, newGroup)
                 add_permissions_to_group(EDITOR_CUSTOM_PERMISSIONS, newGroup)
                 add_permissions_to_group(FULL_ACCESS_CUSTOM_PERMISSIONS, newGroup)
 
-<<<<<<< HEAD
             # TRUST_AUDIT_TEAM_VIEW_ONLY = READER
             elif group == TRUST_AUDIT_TEAM_VIEW_ONLY:
                 # basic permissions
@@ -259,30 +226,12 @@
                 # basic permissions
                 add_permissions_to_group(COORDINATOR_PERMISSIONS, newGroup)
                 add_permissions_to_group(EDITOR_CUSTOM_PERMISSIONS, newGroup)
-=======
-            # TRUST_AUDIT_TEAM_VIEW_ONLY = ADMINISTRATOR
-            elif group == TRUST_AUDIT_TEAM_VIEW_ONLY:
-                # basic permissions
-                add_permissions_to_group(ADMINISTRATOR_PERMISSIONS, newGroup)
-
-            # TRUST_AUDIT_TEAM_EDIT_ACCESS = CLINICIAN
-            elif group == TRUST_AUDIT_TEAM_EDIT_ACCESS:
-                # basic permissions
-                add_permissions_to_group(CLINICIAN_PERMISSIONS, newGroup)
-                add_permissions_to_group(EDITOR_CUSTOM_PERMISSIONS, newGroup)
-
-            # TRUST_AUDIT_TEAM_FULL_ACCESS = LEAD CLINICIAN
-            elif group == TRUST_AUDIT_TEAM_FULL_ACCESS:
-                # basic permissions
-                add_permissions_to_group(LEAD_CLINICIAN_PERMISSIONS, newGroup)
-                add_permissions_to_group(EDITOR_CUSTOM_PERMISSIONS, newGroup)
-                add_permissions_to_group(FULL_ACCESS_CUSTOM_PERMISSIONS, newGroup)
->>>>>>> 833a0a9a
 
             elif group == PATIENT_ACCESS:
                 # custom permissions
                 add_permissions_to_group(PATIENT_ACCESS_PERMISSIONS, newGroup)
                 # basic permissions
+                add_permissions_to_group(PATIENT_PERMISSIONS, newGroup)
                 add_permissions_to_group(PATIENT_PERMISSIONS, newGroup)
 
             else:
@@ -321,13 +270,13 @@
                 # add permissions to group
 
                 # NPDA_AUDIT_TEAM_FULL_ACCESS = RCPCH AUDIT TEAM
+                # NPDA_AUDIT_TEAM_FULL_ACCESS = RCPCH AUDIT TEAM
                 if group == NPDA_AUDIT_TEAM_FULL_ACCESS:
                     # basic permissions
                     add_permissions_to_group(RCPCH_AUDIT_TEAM_PERMISSIONS, newGroup)
                     add_permissions_to_group(EDITOR_CUSTOM_PERMISSIONS, newGroup)
                     add_permissions_to_group(FULL_ACCESS_CUSTOM_PERMISSIONS, newGroup)
 
-<<<<<<< HEAD
                 # TRUST_AUDIT_TEAM_VIEW_ONLY = VIEWER
                 elif group == TRUST_AUDIT_TEAM_VIEW_ONLY:
                     # basic permissions
@@ -344,25 +293,6 @@
                     # basic permissions
                     add_permissions_to_group(COORDINATOR_PERMISSIONS, newGroup)
                     add_permissions_to_group(EDITOR_CUSTOM_PERMISSIONS, newGroup)
-=======
-                # TRUST_AUDIT_TEAM_VIEW_ONLY = ADMINISTRATOR
-                elif group == TRUST_AUDIT_TEAM_VIEW_ONLY:
-                    # basic permissions
-                    add_permissions_to_group(ADMINISTRATOR_PERMISSIONS, newGroup)
-
-                # TRUST_AUDIT_TEAM_EDIT_ACCESS = CLINICIAN
-                elif group == TRUST_AUDIT_TEAM_EDIT_ACCESS:
-                    # basic permissions
-                    add_permissions_to_group(CLINICIAN_PERMISSIONS, newGroup)
-                    add_permissions_to_group(EDITOR_CUSTOM_PERMISSIONS, newGroup)
-
-                # TRUST_AUDIT_TEAM_FULL_ACCESS = LEAD CLINICIAN
-                elif group == TRUST_AUDIT_TEAM_FULL_ACCESS:
-                    # basic permissions
-                    add_permissions_to_group(LEAD_CLINICIAN_PERMISSIONS, newGroup)
-                    add_permissions_to_group(EDITOR_CUSTOM_PERMISSIONS, newGroup)
-                    add_permissions_to_group(FULL_ACCESS_CUSTOM_PERMISSIONS, newGroup)
->>>>>>> 833a0a9a
 
                 elif group == PATIENT_ACCESS:
                     # custom permissions
