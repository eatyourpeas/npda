--- conflicted
+++ resolved
@@ -143,13 +143,8 @@
         # We want to retain fields even if they're invalid so that we can return them to the user
         # Use the field value from cleaned_data, falling back to data if it's not there
         for key, value in form.cleaned_data.items():
-<<<<<<< HEAD
-            data[key] = value
-
-=======
             setattr(form.instance, key, value)
-        
->>>>>>> 43e31a2f
+
         for key, value in form.data.items():
             if key not in form.cleaned_data:
                 setattr(form.instance, key, value)
@@ -287,7 +282,7 @@
             parsed_visits,
         ) in validation_results_by_patient:
             record_errors_from_form(errors_to_return, patient_row_index, patient_form)
-            
+
             patient = None
 
             try:
@@ -300,32 +295,7 @@
                     transfer_fields["patient"] = patient
                     await Transfer.objects.acreate(**transfer_fields)
 
-<<<<<<< HEAD
-                patient.location_bng = (
-                    patient_form.async_validation_results.location_bng
-                )
-                patient.location_wgs84 = (
-                    patient_form.async_validation_results.location_wgs84
-                )
-
-                # We need to call full_clean to ensure the model is in a valid state before saving
-                # especially to ensure the nhs_number and unique_reference_number are not both None
-                if (
-                    patient.nhs_number is None
-                    and patient.unique_reference_number is None
-                ):
-                    patient.full_clean()
-                await patient.asave()
-
-                # add the patient to a new Transfer instance
-                transfer_fields["paediatric_diabetes_unit"] = pdu
-                transfer_fields["patient"] = patient
-                await Transfer.objects.acreate(**transfer_fields)
-
-                await new_submission.patients.aadd(patient)
-=======
                     await new_submission.patients.aadd(patient)
->>>>>>> 43e31a2f
             except Exception as error:
                 logger.exception(
                     f"Error saving patient for {pdu_pz_code} from {csv_file}[{patient_row_index}]: {error}"
@@ -336,28 +306,20 @@
 
             if patient:
                 for visit_form, visit_row_index in parsed_visits:
-                    record_errors_from_form(errors_to_return, visit_row_index, visit_form)
+                    record_errors_from_form(
+                        errors_to_return, visit_row_index, visit_form
+                    )
 
                     try:
                         retain_errors_and_invalid_field_data(visit_form)
                         visit_form.instance.patient = patient
 
-<<<<<<< HEAD
-                try:
-                    visit = create_instance(Visit, visit_form)
-                    visit.patient = patient
-                    await visit.asave()
-                except Exception as error:
-                    logger.exception(
-                        f"Error saving visit for {pdu_pz_code} from {csv_file}[{visit_row_index}]: {error}"
-                    )
-                    errors_to_return[visit_row_index]["__all__"].append(str(error))
-=======
                         await sync_to_async(lambda: visit_form.save())()
                     except Exception as error:
-                        logger.exception(f"Error saving visit for {pdu_pz_code} from {csv_file}[{visit_row_index}]: {error}")
+                        logger.exception(
+                            f"Error saving visit for {pdu_pz_code} from {csv_file}[{visit_row_index}]: {error}"
+                        )
                         errors_to_return[visit_row_index]["__all__"].append(str(error))
->>>>>>> 43e31a2f
 
     # Only create xlsx file if the csv file was created.
     if new_submission.csv_file:
