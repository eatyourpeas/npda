"""
This module contains functions that are used to extract NHS organisations from the RCPCH dataset.
"""

# python imports
import requests
import logging
from typing import Union, Dict, Any, List, Tuple

# django imports
from django.apps import apps
from django.conf import settings
from django.db import DatabaseError
from django.forms.models import model_to_dict
from requests.exceptions import HTTPError

# RCPCH imports
from project.constants.organisations_objects import OrganisationRCPCH


# Logging
logger = logging.getLogger(__name__)


def get_nhs_organisation(ods_code: str) -> Union[OrganisationRCPCH, Dict[str, Any]]:
    """
    This function returns details of an NHS organisation against an ODS code from the RCPCH dataset.
    """

    url = (
        f"{settings.RCPCH_NHS_ORGANISATIONS_API_URL}/organisations/?ods_code={ods_code}"
    )

    organisation_details = _get_nhs_organisation_from_url(url)

    return organisation_details


def _get_nhs_organisation_from_url(
    url: str,
) -> Union[OrganisationRCPCH, Dict[str, Any]]:
    """
    Fetch NHS organisation details from the given URL using the provided ODS code.

    Args:
        ods_code (str): The ODS code of the NHS organisation.
        url (str): The URL to fetch the NHS organisation details from.

    Returns:
        dict: The details of the NHS organisation if the request is successful,
              or an error message if the request fails.
    """
    ERROR_STRING = "An error occurred while fetching NHS organisation details."
    try:
        response = requests.get(url=url, timeout=10)
        response.raise_for_status()
        # Convert response to OrganisationRCPCH object
        return OrganisationRCPCH.from_json(response.json()[0])
    except HTTPError as http_err:
        logger.error(
            f"HTTP error occurred fetching organisation details from {url=}: {http_err.response.text}"
        )
        return {"error": ERROR_STRING}
    except Exception as err:
        logger.error(
            f"An error occurred fetching organisation details from {url=}: {err}"
        )
        return {"error": ERROR_STRING}


def get_all_nhs_organisations() -> List[Tuple[str, str]]:
    """
    This function returns all NHS organisations from the RCPCH dataset and returns them to the caller as a list of tuples.
    These are typically used in Django forms as choices.

    url = f"{settings.RCPCH_NHS_ORGANISATIONS_API_URL}/organisations/limited"
    If error reaching the API, it returns a list with a single tuple containing:
        [("999", "An error occurred while fetching NHS organisations.")].

    Returns:
        List[Tuple[str, str]]: A list of tuples containing the ODS code and name of NHS organisations.
    """
    url = f"{settings.RCPCH_NHS_ORGANISATIONS_API_URL}/organisations/limited"
    ERROR_RESPONSE = [("999", "An error occurred while fetching NHS organisations.")]

    try:
        response = requests.get(url=url, timeout=10)  # times out after 10 seconds
        response.raise_for_status()

        # Convert the response to choices list
        organisation_list = [
            (organisation.get("ods_code"), organisation.get("name"))
            for organisation in response.json()
        ]

        return organisation_list
    except HTTPError as e:
        logger.error(f"HTTP error occurred: {e.response.text}")
        return ERROR_RESPONSE
    except Exception as e:
        logger.error(f"An error occurred: {e}")
        return ERROR_RESPONSE


def get_all_nhs_organisations_affiliated_with_paediatric_diabetes_unit() -> (
    List[Tuple[str, str]]
):
    """
    This function returns all NHS organisations from the RCPCH dataset that are affiliated with a paediatric diabetes unit.
    If an error occurs while fetching the data, it returns a list with a single tuple containing:
        [("999", "An error occurred while fetching NHS organisations.")].

    Returns:
        List[Tuple[str, str]]: A list of tuples containing the ODS code and name of NHS organisations.
    """
    url = f"{settings.RCPCH_NHS_ORGANISATIONS_API_URL}/organisations/paediatric-diabetes-units"
    ERROR_RESPONSE = [("999", "An error occurred while fetching NHS organisations.")]

    try:
        response = requests.get(url=url, timeout=10)  # times out after 10 seconds
        response.raise_for_status()

        # Convert the response to choices list
        organisation_list = [
            (organisation.get("ods_code"), organisation.get("name"))
            for organisation in response.json()
        ]

        return organisation_list
    except HTTPError as e:
        logger.error(f"HTTP error occurred: {e.response.text}")
        return ERROR_RESPONSE
    except Exception as e:
        logger.error(f"An error occurred: {e}")
        return ERROR_RESPONSE


def get_all_pz_codes_with_their_trust_and_primary_organisation() -> (
    List[Tuple[str, str]]
):
    """
    This function returns all NHS organisations from the RCPCH dataset that are affiliated with a paediatric diabetes unit.
    Accepts a seed parameter - if True, it will seed the database with the data.
    If False, it will return the data as a list of tuples.

    If an error occurs while fetching the data, it returns a list with a single tuple containing:
        [("999", "An error occurred while fetching NHS organisations.")].

    Returns:
        List[Tuple[str, str]]: A list of tuples containing the ODS code and name of NHS organisations.
    """
<<<<<<< HEAD
    url = f"{settings.RCPCH_NHS_ORGANISATIONS_API_URL}/paediatric_diabetes_units/trust"
=======
    url = f"{settings.RCPCH_NHS_ORGANISATIONS_API_URL}/paediatric_diabetes_units/parent"
>>>>>>> 16302f59
    ERROR_RESPONSE = [("999", "An error occurred while fetching NHS organisations.")]

    try:
        response = requests.get(url=url, timeout=10)  # times out after 10 seconds
        response.raise_for_status()

        return response.json()

    except HTTPError as e:
        logger.error(f"HTTP error occurred: {e.response.text}")
        return ERROR_RESPONSE
    except Exception as e:
        logger.error(f"An error occurred: {e}")
        return ERROR_RESPONSE


def maintain_paediatric_diabetes_unit_records_against_rcpch_nhs_organisations_API():
    """
    This function checks if the NHS organisations in the RCPCH dataset match the locally stored PZ codes.
    If there are any mismatches, it logs the mismatch and updates the local database with the correct data.
    """
    PaediatricDiabetesUnit = apps.get_model("npda", "PaediatricDiabetesUnit")

    # Get all PZ codes with their trust and primary organisation
    pdus = get_all_pz_codes_with_their_trust_and_primary_organisation()

    # Check if the NHS organisations in the RCPCH dataset match the locally stored PZ codes
    logger.info(
        f"Checking PaediatricDiabetesUnit list against RCPCH NHS Organisations API..."
    )
    for pdu in pdus:

        # Check if the PZ code exists in the local database
        pdu_obj = None
        if PaediatricDiabetesUnit.objects.filter(pz_code=pdu["pz_code"]).exists():
            pdu_obj = PaediatricDiabetesUnit.objects.get(pz_code=pdu["pz_code"])

        # update or create the PaediatricDiabetesUnit
        parent_ods_code = (pdu.get("parent") or {}).get("ods_code")
        parent_name = (pdu.get("parent") or {}).get("name")

        try:
            new_pdu, created = PaediatricDiabetesUnit.objects.update_or_create(
                pz_code=pdu["pz_code"],
                defaults={
                    "lead_organisation_ods_code": pdu["primary_organisation"][
                        "ods_code"
                    ],
                    "lead_organisation_name": pdu["primary_organisation"]["name"],
                    "parent_ods_code": parent_ods_code,
                    "parent_name": parent_name,
                },
            )
        except Exception as e:
            logger.error(f"Error creating PaediatricDiabetesUnit: {e}")
            pass

        if created:
            logger.info(
                f"Created PaediatricDiabetesUnit: {new_pdu.pz_code} ({new_pdu.lead_organisation_name})"
            )
        else:
            if pdu_obj is not None:
                if model_to_dict(pdu_obj) != model_to_dict(new_pdu):
                    logger.info(
                        f"{new_pdu.pz_code} ({new_pdu.lead_organisation_name}) was updated."
                    )<|MERGE_RESOLUTION|>--- conflicted
+++ resolved
@@ -149,11 +149,7 @@
     Returns:
         List[Tuple[str, str]]: A list of tuples containing the ODS code and name of NHS organisations.
     """
-<<<<<<< HEAD
-    url = f"{settings.RCPCH_NHS_ORGANISATIONS_API_URL}/paediatric_diabetes_units/trust"
-=======
     url = f"{settings.RCPCH_NHS_ORGANISATIONS_API_URL}/paediatric_diabetes_units/parent"
->>>>>>> 16302f59
     ERROR_RESPONSE = [("999", "An error occurred while fetching NHS organisations.")]
 
     try:
