# import types
from collections import defaultdict
from typing import Any, Dict, List, Union
import io

from openpyxl.worksheet.worksheet import Worksheet

# import models
from ..models.submission import Submission

# import functions
from project.npda.general_functions.csv.csv_parse import csv_parse

# import third-party libaries
import pandas as pd
from json import loads as json_loads
from openpyxl import Workbook, load_workbook
from openpyxl.styles import PatternFill, Font
from openpyxl.comments import Comment

# import csv mappings
from ...constants.csv_headings import (
    CSV_HEADING_OBJECTS,
    UNIQUE_IDENTIFIER_ENGLAND,
    UNIQUE_IDENTIFIER_JERSEY,
)


def write_errors_to_xlsx(
    errors: dict[str, dict[str, list[str]]], original_csv_file_bytes: bytes
) -> bytes:
    """
    Write errors to an Excel file. Highlight invalid cells in the source CSV.

    Args:
      errors A nested dictionary containing errors grouped by row index, then field.

    """

    xlsx_file = io.BytesIO()

    is_jersey = new_submission.paediatric_diabetes_unit.pz_code == "PZ248"

    # Get original data
<<<<<<< HEAD
    df = csv_parse(new_submission.csv_file, is_jersey=is_jersey).df
=======
    df = csv_parse(io.BytesIO(initial_bytes=original_csv_file_bytes)).df
>>>>>>> 961518bf
    # Write an xlsx of the original data.
    df.to_excel(xlsx_file, sheet_name="Uploaded data (raw)", index=False)

    # If the csv file is from Jersey, add the Jersey unique identifier to the CSV headings, otherwise add the England unique identifier
    if is_jersey:
        CSV_HEADINGS = UNIQUE_IDENTIFIER_JERSEY + CSV_HEADING_OBJECTS

        flattened_errors = flatten_errors(
            errors, df["Unique Reference Number"], CSV_HEADINGS
        )
    else:
        CSV_HEADINGS = UNIQUE_IDENTIFIER_ENGLAND + CSV_HEADING_OBJECTS
        flattened_errors = flatten_errors(errors, df["NHS Number"], CSV_HEADINGS)

    # Add sheet that lists the errors.
    with pd.ExcelWriter(xlsx_file, mode="a", engine="openpyxl") as writer:
        df_new = pd.DataFrame(
            flattened_errors
        )  # Example DataFrame; replace with your actual data
        df_new.to_excel(writer, sheet_name="Errors - Overview", index=False)

    # Load the workbook in openpyxl
    wb: Workbook = load_workbook(xlsx_file)

    # Set text to red
    overview_sheet = wb["Errors - Overview"]
    for row in overview_sheet.iter_rows(min_row=2, min_col=3):
        for cell in row:
            cell.font = Font(color="FF0000")

    # Setup the styled worksheet
    styled_sheet: Worksheet = wb.copy_worksheet(wb["Uploaded data (raw)"])
    styled_sheet.title = (
        "Uploaded data (comments)"  # You can set any name for the copied sheet
    )

    # Style the openpyxl worksheet to highlight in red erroneous/invalid cells.
    # Also add comments to annotate the actual error.
    for patient_errors in flattened_errors:
        row_index = patient_errors["metadata_patient_row"] + 1
        for field_name, field_error in patient_errors.items():
            column_index = find_column_index_by_name(field_name, styled_sheet)
            if column_index:
                styled_sheet.cell(row=row_index, column=column_index).fill = (
                    PatternFill(patternType="solid", fgColor="FFC9C9")
                )  # Change color to red.
                styled_sheet.cell(row=row_index, column=column_index).comment = Comment(
                    field_error,
                    "Data Validator [Automated: RCPCH]",
                    height=300,
                    width=300,
                )

    # Specify the desired order by reordering the `workbook.worksheets` list
    wb._sheets = [
        wb["Uploaded data (raw)"],
        wb["Uploaded data (comments)"],
        wb["Errors - Overview"],
    ]

    # Save the styled sheet.
    wb.save(xlsx_file)

    return xlsx_file.getvalue()


def find_column_index_by_name(column_name: str, ws: Worksheet) -> int | None:
    column_index = None
    for col in ws.iter_cols(
        1, ws.max_column, 1, 1
    ):  # Check headers in the first row only
        if col[0].value == column_name:
            column_index = col[0].column  # Get the column index
            break
    return column_index


def flatten_errors(
<<<<<<< HEAD
    errors: defaultdict[int, defaultdict[Any, list]],
    uploaded_unique_national_identifiers: "pd.Series[str]",
    csv_headings: "List[str]",
=======
    errors: dict[str, dict[str, list[str]]],
    uploaded_nhs_numbers: "pd.Series[str]",
>>>>>>> 961518bf
) -> "List[Dict[str, Union[int, str]]]":
    """
    Flatten a nested dictionary of errors into a list of dictionaries, where each dictionary represents a row with
    its errors.

    Args:
        errors (defaultdict[int, defaultdict[Any, list]]): A nested dictionary containing
            errors grouped by row number and field name. The structure is:
            {row_number: {field_name: [error_messages]}}

    Returns:
        list: A list of dictionaries, where each dictionary contains:
            - 'row': The row number (as an integer)
            - Field names as keys and concatenated error messages as values

    """

    flattened_data: "List[Dict[str, Union[int, str]]]" = []

    for row_num, errors in errors.items():
        # Add patient_row and NHS Number to the row dictionary.
        row_dict = {"metadata_patient_row": int(row_num) + 1}
        row_dict["metadata_unique_national_identifiers"] = (
            uploaded_unique_national_identifiers.tolist()[int(row_num)]
        )

        for field, error_list in errors.items():
            # Flatten nested error messages into a single string
            error_messages = "; ".join(error_list)
            # Map field name to human-readable string ("date_of_birth" -> "Date of Birth")
            field: dict[str, str] = next(
                (item for item in csv_headings if item["model_field"] == field),
                {
                    "heading": "Unable to get header",
                    "model_field": "error",
                    "model": "error",
                },
            )
            field_heading = field.get("heading", "Heading not found")
            row_dict[f"{field_heading}"] = error_messages

        flattened_data.append(row_dict)
    return flattened_data<|MERGE_RESOLUTION|>--- conflicted
+++ resolved
@@ -42,11 +42,9 @@
     is_jersey = new_submission.paediatric_diabetes_unit.pz_code == "PZ248"
 
     # Get original data
-<<<<<<< HEAD
-    df = csv_parse(new_submission.csv_file, is_jersey=is_jersey).df
-=======
-    df = csv_parse(io.BytesIO(initial_bytes=original_csv_file_bytes)).df
->>>>>>> 961518bf
+    df = csv_parse(
+        io.BytesIO(initial_bytes=original_csv_file_bytes), is_jersey=is_jersey
+    ).df
     # Write an xlsx of the original data.
     df.to_excel(xlsx_file, sheet_name="Uploaded data (raw)", index=False)
 
@@ -125,14 +123,8 @@
 
 
 def flatten_errors(
-<<<<<<< HEAD
     errors: defaultdict[int, defaultdict[Any, list]],
     uploaded_unique_national_identifiers: "pd.Series[str]",
-    csv_headings: "List[str]",
-=======
-    errors: dict[str, dict[str, list[str]]],
-    uploaded_nhs_numbers: "pd.Series[str]",
->>>>>>> 961518bf
 ) -> "List[Dict[str, Union[int, str]]]":
     """
     Flatten a nested dictionary of errors into a list of dictionaries, where each dictionary represents a row with
