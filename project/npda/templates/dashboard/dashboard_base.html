--- conflicted
+++ resolved
@@ -7,11 +7,7 @@
      hx-trigger="dashboard from:body"
      hx-swap="innerHTML">
   <div class="my-6">
-<<<<<<< HEAD
-    <h1 class="text-4xl text-center">
-=======
     <h1 class="text-5xl text-center">
->>>>>>> 43e31a2f
       PDU Dashboard for {{ lead_organisation }} ({{ pdu_object.pz_code }})
     </h1>
     <p class="text-center text-gray-500 mt-2">
