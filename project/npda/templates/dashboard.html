--- conflicted
+++ resolved
@@ -1,4 +1,3 @@
-<<<<<<< HEAD
 {% extends 'base.html' %} {% load static %} {% load npda_tags %} {% block content %} {% url 'dashboard' as hx_get %}
 
 <section class="bg-rcpch_dark_blue font-montserrat">
@@ -56,45 +55,5 @@
 <script>
     var organisation_plotly_map = {{ scatterplot_of_cases_for_selected_organisation|safe }}
     Plotly.newPlot('organisation_cases_map-div', organisation_plotly_map.data, organisation_plotly_map.layout);
-    
-</script>
-=======
-{% extends 'base.html' %}
-{% load static %}
-{% load npda_tags %}
-{% block content %}
-  {% url 'dashboard' as hx_get %}
-  <section class="bg-rcpch_dark_blue font-montserrat">
-    <div class="mx-auto max-w-screen-xl px-4 py-8 text-center lg:px-12 lg:py-16">
-      <h1 class="font-arial mb-4 text-4xl font-extrabold tracking-tight leading-none text-white text-gray-900 lg:text-6xl md:text-5xl">
-        National Paediatric Diabetes Audit
-      </h1>
-      <p class="mb-8 text-lg font-normal text-white lg:text-xl sm:px-16 xl:px-48">
-        We are now accepting data for the 2023-24 audit year. <b>{% text_for_data_submission can_upload_csv can_complete_questionnaire %}</b>
-        For more information check out our user guide.
-      </p>
-      <div class="flex flex-col mb-8 space-y-4 lg:mb-16 sm:flex-row sm:justify-center sm:space-x-4 sm:space-y-0">
-        <a href="http://0.0.0.0:8007/"
-           class="bg-primary-700 inline-flex justify-center items-center px-5 py-3 text-base font-medium text-center text-white rounded-lg focus:ring-primary-300 focus:ring-primary-900 focus:ring-4 hover:bg-primary-800"><!-- noqa -->
-          Learn more
-          <svg class="-mr-1 w-5 h-5 ml-2"
-               fill="currentColor"
-               viewBox="0 0 20 20"
-               xmlns="http://www.w3.org/2000/svg">
-            <path fill-rule="evenodd" d="M10.293 3.293a1 1 0 011.414 0l6 6a1 1 0 010 1.414l-6 6a1 1 0 01-1.414-1.414L14.586 11H3a1 1 0 110-2h11.586l-4.293-4.293a1 1 0 010-1.414z" clip-rule="evenodd">
-            </path>
-          </svg>
-        </a>
-      </div>
-    </div>
-  </section>
-  <section class="container-mx-auto flex justify-center items-center mb-5"
-           hx-get="{{ hx_get }}"
-           hx-trigger="dashboard from:body"
-           hx-target="#dashboard">
-    <div id="dashboard" class="w-full max-h-screen mx-2 mt-5">
-      {% include 'partials/kpi_table.html' with kpi_results=kpi_results pdu=pdu aggregation_level=aggregation_level %}
-    </div>
-  </section>
-{% endblock %}
->>>>>>> 5d4ddae4
+
+</script>