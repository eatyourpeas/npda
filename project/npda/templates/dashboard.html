<<<<<<< HEAD
{% extends 'base.html' %}
{% load static %}
{% load npda_tags %}
{% block content %}
{% url 'dashboard' as hx_get %}

<div class="container mx-auto p-4 font-montserrat text-rcpch_dark_blue">
  <div class="my-6">
    <h1 class="text-5xl text-center">PDU Dashboard</h1>
    <p class="text-center text-gray-500 mt-2">Calculated at {{ kpi_calculations_object.calculation_datetime }}</p>
    <p class="text-center">This data has not been validated by the NPDA team.</p>
  </div>
  <div class="grid grid-cols-1 md:grid-cols-3 gap-4">
    <!-- PDU Information Card -->
    {% include 'dashboard/pdu_card.html' %}


    <!-- Audit Details Card -->
    {% include 'dashboard/audit_details_card.html' %}

    <!-- Total Eligible Patients Card -->
    {% include 'dashboard/total_eligible_patients_card.html' %}
  </div>

  <!-- UNIT REPORT -->
  <h1 class="text-5xl text-center my-6">Unit Report</h1>
  <div class="grid grid-rows-3 gap-4">
    <div class="grid grid-cols-1 md:grid-cols-3 gap-4">
      <!-- PATIENT CHARACTERISTICS CARD -->
      {% include 'dashboard/patient_characteristics_card.html' %}
      <!-- TREATMENT REGIMEN CARD -->
      {% include 'dashboard/treatment_regimen_card.html' %}
      <div class="flex flex-col gap-3">
        <!-- HCL CARD -->
        {% include 'dashboard/hcl_use_card.html' %}
        <!-- care at diagnosis CARD -->
        {% include 'dashboard/care_at_diagnosis_card.html' %}
      </div>
    </div>
    <div class="grid grid-cols-1 md:grid-cols-3 gap-4">
      <!-- HEALTH CHECKS COMPLETION RATE CARD -->
      {% include 'dashboard/health_checks_completion_rate_card.html' %}
      <!-- ADDITIONAL CARE PROCESSES CARD -->
      {% include 'dashboard/additional_care_processes_card.html' %}
      <div class="flex flex-col gap-3">
        <!-- HBa1c CARD -->
        {% include 'dashboard/hba1c_card.html' %}
        <!-- ADMISSIONS CARD -->
        {% include 'dashboard/admissions_card.html' %}
      </div>
    </div>
    <div class="grid grid-cols-1 md:grid-cols-4 gap-4">
      <!-- SEX CARD -->
      {% include 'dashboard/sex_card.html' %}
      <!-- ETHNICITY CARD -->
      {% include 'dashboard/ethnicity_card.html' %}
      <!-- IMD CARD -->
      {% include 'dashboard/imd_card.html' %}
      <!-- IMD MAP CARD -->
      {% include 'dashboard/imd_map_card.html' %}

    </div>
  </div>

  <!-- PATIENT LEVEL REPORT -->
  <h1 class="text-5xl text-center my-6">Patient-Level Report</h1>

  <!-- SELECT TABS & TABLE -->
  {% include 'dashboard/pt_level_report_table_partial.html' with text=default_pt_level_menu_text selected=default_pt_level_menu_tab_selected highlight=default_highlight%}


</div>

{% endblock content %}
=======
{% extends 'base.html' %} 
{% load static %} 
{% load npda_tags %} 
{% block content %} 
{% url 'dashboard' as hx_get %}

<section class="bg-rcpch_dark_blue font-montserrat">
  <div class="py-8 px-4 mx-auto max-w-screen-xl text-center lg:py-16 lg:px-12">
    <h1
      class="mb-4 text-4xl font-extrabold font-arial tracking-tight leading-none text-gray-900 md:text-5xl lg:text-6xl text-white"
    >
      National Paediatric Diabetes Audit
    </h1>
    <p class="mb-8 text-lg font-normal lg:text-xl sm:px-16 xl:px-48 text-white">
      We are now accepting data for the 2023-24 audit year.
      <b
        >{% text_for_data_submission can_upload_csv can_complete_questionnaire
        %}</b
      >
      For more information check out our user guide.
    </p>
    <div
      class="flex flex-col mb-8 lg:mb-16 space-y-4 sm:flex-row sm:justify-center sm:space-y-0 sm:space-x-4"
    >
      <a
        href="http://0.0.0.0:8007/"
        class="inline-flex justify-center items-center py-3 px-5 text-base font-medium text-center text-white rounded-lg bg-primary-700 hover:bg-primary-800 focus:ring-4 focus:ring-primary-300 focus:ring-primary-900"
      >
        Learn more<svg
          class="ml-2 -mr-1 w-5 h-5"
          fill="currentColor"
          viewBox="0 0 20 20"
          xmlns="http://www.w3.org/2000/svg"
        >
          <path
            fill-rule="evenodd"
            d="M10.293 3.293a1 1 0 011.414 0l6 6a1 1 0 010 1.414l-6 6a1 1 0 01-1.414-1.414L14.586 11H3a1 1 0 110-2h11.586l-4.293-4.293a1 1 0 010-1.414z"
            clip-rule="evenodd"
          ></path>
        </svg>
      </a>
    </div>
  </div>
</section>
<div class="container-mx-auto my-20 mt-10 flex justify-center">
  <div class="card bg-base-100 w-96 shadow-xl">
    <figure>
      <div id="organisation_cases_map" style="width: 100%; height: 700px"></div>
    </figure>
    <div class="card-body">
      <h2 class="card-title">Patients</h2>
        <p>Distribution of all patients at {{ session.pz_code }}</p>
    </div>
  </div>
</div>

<section
  class="mb-5 container-mx-auto flex items-center justify-center"
  hx-get="{{ hx_get }}"
  hx-trigger="dashboard from:body"
  hx-target="#dashboard"
>
  <div id="dashboard" class="max-h-screen w-full mt-5 mx-2">
    {% include 'partials/kpi_table.html' with kpi_results=kpi_results pdu=pdu aggregation_level=aggregation_level %}
  </div>
</section>
<script>
  var organisation_plotly_map = {{ scatterplot_of_cases_for_selected_organisation|safe }}
  Plotly.newPlot('organisation_cases_map', organisation_plotly_map.data, organisation_plotly_map.layout);
</script>
{% endblock %}
>>>>>>> 610d7c7a
<|MERGE_RESOLUTION|>--- conflicted
+++ resolved
@@ -1,4 +1,3 @@
-<<<<<<< HEAD
 {% extends 'base.html' %}
 {% load static %}
 {% load npda_tags %}
@@ -73,76 +72,3 @@
 </div>
 
 {% endblock content %}
-=======
-{% extends 'base.html' %} 
-{% load static %} 
-{% load npda_tags %} 
-{% block content %} 
-{% url 'dashboard' as hx_get %}
-
-<section class="bg-rcpch_dark_blue font-montserrat">
-  <div class="py-8 px-4 mx-auto max-w-screen-xl text-center lg:py-16 lg:px-12">
-    <h1
-      class="mb-4 text-4xl font-extrabold font-arial tracking-tight leading-none text-gray-900 md:text-5xl lg:text-6xl text-white"
-    >
-      National Paediatric Diabetes Audit
-    </h1>
-    <p class="mb-8 text-lg font-normal lg:text-xl sm:px-16 xl:px-48 text-white">
-      We are now accepting data for the 2023-24 audit year.
-      <b
-        >{% text_for_data_submission can_upload_csv can_complete_questionnaire
-        %}</b
-      >
-      For more information check out our user guide.
-    </p>
-    <div
-      class="flex flex-col mb-8 lg:mb-16 space-y-4 sm:flex-row sm:justify-center sm:space-y-0 sm:space-x-4"
-    >
-      <a
-        href="http://0.0.0.0:8007/"
-        class="inline-flex justify-center items-center py-3 px-5 text-base font-medium text-center text-white rounded-lg bg-primary-700 hover:bg-primary-800 focus:ring-4 focus:ring-primary-300 focus:ring-primary-900"
-      >
-        Learn more<svg
-          class="ml-2 -mr-1 w-5 h-5"
-          fill="currentColor"
-          viewBox="0 0 20 20"
-          xmlns="http://www.w3.org/2000/svg"
-        >
-          <path
-            fill-rule="evenodd"
-            d="M10.293 3.293a1 1 0 011.414 0l6 6a1 1 0 010 1.414l-6 6a1 1 0 01-1.414-1.414L14.586 11H3a1 1 0 110-2h11.586l-4.293-4.293a1 1 0 010-1.414z"
-            clip-rule="evenodd"
-          ></path>
-        </svg>
-      </a>
-    </div>
-  </div>
-</section>
-<div class="container-mx-auto my-20 mt-10 flex justify-center">
-  <div class="card bg-base-100 w-96 shadow-xl">
-    <figure>
-      <div id="organisation_cases_map" style="width: 100%; height: 700px"></div>
-    </figure>
-    <div class="card-body">
-      <h2 class="card-title">Patients</h2>
-        <p>Distribution of all patients at {{ session.pz_code }}</p>
-    </div>
-  </div>
-</div>
-
-<section
-  class="mb-5 container-mx-auto flex items-center justify-center"
-  hx-get="{{ hx_get }}"
-  hx-trigger="dashboard from:body"
-  hx-target="#dashboard"
->
-  <div id="dashboard" class="max-h-screen w-full mt-5 mx-2">
-    {% include 'partials/kpi_table.html' with kpi_results=kpi_results pdu=pdu aggregation_level=aggregation_level %}
-  </div>
-</section>
-<script>
-  var organisation_plotly_map = {{ scatterplot_of_cases_for_selected_organisation|safe }}
-  Plotly.newPlot('organisation_cases_map', organisation_plotly_map.data, organisation_plotly_map.layout);
-</script>
-{% endblock %}
->>>>>>> 610d7c7a
