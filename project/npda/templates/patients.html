{% extends 'base.html' %}
{% load static %}
{% load npda_tags %}
{% block content %}
  <div hx-get="/patients"
       hx-trigger="patients from:body"
       hx-target="#patient_table">
<<<<<<< HEAD
    <div class="flex flex-col justify-center px-10 mt-5">
      <div class="flex flex-wrap">
        <label class="form-control flex items-center gap-2 grow">
          <label class="bg-rcpch_strong_blue mx-6 text-white input flex items-center gap-2 w-full h-auto">
            <div class="hidden lg:block  text-nowrap">
              <i class="fa-solid fa-hospital-user text-white mr-2"></i> Patient search
            </div>
            <div class="divider divider-horizontal after:bg-rcpch_strong_blue_light_tint1 before:bg-rcpch_strong_blue_light_tint3 hidden lg:flex">
            </div>
            <div></div>
            <input type="text"
                   class="text-center placeholder-gray-300 focus:bg-rcpch_strong_blue_light_tint2 hover:bg-rcpch_strong_blue_light_tint2 focus:placeholder-gray-500 p-2 m-2 text-wrap w-full"
                   {% if pz_code == 'PZ248' %} placeholder="Enter a Unique Reference Number or NPDA ID..." {% else %} placeholder="Enter an NHS number or NPDA ID..." {% endif %}
                   id="search-input"
                   name="search-input"
                   hx-get="{% url 'patients' %}"
                   hx-trigger="keyup changed delay:500ms"
                   hx-target="#patient_table"
                   hx-swap="innerHTML"
                   hx-include="[name='search-input']"
                   hx-params="*"
                   hx-indicator="#search_spinner" />
            <div id="search_spinner"
                 class="htmx-indicator flex items-center px-4 text-white absolute right-14 loading loading-bars loading-sm">
=======
    <div class="flex flex-col justify-center px-1 mt-5">
      {% if submission %}
        {% include 'partials/page_elements/patient_table_actions.html' %}
        <div id="patient_table">
          {% include 'partials/patient_table.html' %}
        </div>
      {% else %}
        <div class="flex w-full justify-center mt-5 mb-5">
          <div class="alert alert-info w-2/5 text-white" role="alert">
            <i class="fa-solid fa-info"></i>
            We don't have any data from {{pdu.lead_organisation_name}} for {{selected_audit_year}}.
            <br />
            Choose from the input methods below. You can't change after you add data.
          </div>
        </div>
        <div class="flex w-full justify-center">
          <div class="card bg-base-100 w-96 shadow-xl">
            <div class="card-body">
              <h2 class="card-title">Upload CSV file</h2>
              <p>
                Upload CSV files generated from your electronic patient record.
              </p>
              <p>
                NPDA CSV files have a specific format.
                <a class="link" href="https://www.rcpch.ac.uk/resources/national-paediatric-diabetes-audit-data-submission" target="_blank">
                  See our website for details.
                </a>
              </p>
              <p>
                We recommend this method if you already have a system that can export in that format or are building one.
              </p>
              <div class="card-actions justify-end">
                <a href="{% url 'upload_csv' %}"  class="btn btn-info">Select</a>
              </div>
>>>>>>> 43e31a2f
            </div>
          </div>
          <div class="divider divider-horizontal">OR</div>
          <div class="card bg-base-100 w-96 shadow-xl">
            <div class="card-body">
              <h2 class="card-title">Patient Questionnaire</h2>
              <p>
                Use our online form to submit data for each patient.
              </p>
              <p>
                Use this method if you don't have an electronic patient record or you can't export from it in our CSV format.
              </p>
              <div class="card-actions justify-end">
                <a href="{% url 'patient-add' %}" class="btn btn-info">Select</a>
              </div>
            </div>
<<<<<<< HEAD
            {% if perms.npda.add_patient %}
              <a href="{% url 'patient-add' %}"
                 class="btn btn-info h-auto w-full md:w-auto {% if not can_alter_this_audit_year_submission %}btn-disabled{% endif %}">
                <i class="fa-solid fa-person-circle-plus"></i>
                Add patient
              </a>
            {% endif %}
          </label>
        </label>
      </div>
      <div id="patient_table">{% include 'partials/patient_table.html' %}</div>
=======
          </div>
        </div>
      {% endif %}
>>>>>>> 43e31a2f
    </div>
  </div>
{% endblock %}<|MERGE_RESOLUTION|>--- conflicted
+++ resolved
@@ -5,43 +5,15 @@
   <div hx-get="/patients"
        hx-trigger="patients from:body"
        hx-target="#patient_table">
-<<<<<<< HEAD
-    <div class="flex flex-col justify-center px-10 mt-5">
-      <div class="flex flex-wrap">
-        <label class="form-control flex items-center gap-2 grow">
-          <label class="bg-rcpch_strong_blue mx-6 text-white input flex items-center gap-2 w-full h-auto">
-            <div class="hidden lg:block  text-nowrap">
-              <i class="fa-solid fa-hospital-user text-white mr-2"></i> Patient search
-            </div>
-            <div class="divider divider-horizontal after:bg-rcpch_strong_blue_light_tint1 before:bg-rcpch_strong_blue_light_tint3 hidden lg:flex">
-            </div>
-            <div></div>
-            <input type="text"
-                   class="text-center placeholder-gray-300 focus:bg-rcpch_strong_blue_light_tint2 hover:bg-rcpch_strong_blue_light_tint2 focus:placeholder-gray-500 p-2 m-2 text-wrap w-full"
-                   {% if pz_code == 'PZ248' %} placeholder="Enter a Unique Reference Number or NPDA ID..." {% else %} placeholder="Enter an NHS number or NPDA ID..." {% endif %}
-                   id="search-input"
-                   name="search-input"
-                   hx-get="{% url 'patients' %}"
-                   hx-trigger="keyup changed delay:500ms"
-                   hx-target="#patient_table"
-                   hx-swap="innerHTML"
-                   hx-include="[name='search-input']"
-                   hx-params="*"
-                   hx-indicator="#search_spinner" />
-            <div id="search_spinner"
-                 class="htmx-indicator flex items-center px-4 text-white absolute right-14 loading loading-bars loading-sm">
-=======
     <div class="flex flex-col justify-center px-1 mt-5">
       {% if submission %}
         {% include 'partials/page_elements/patient_table_actions.html' %}
-        <div id="patient_table">
-          {% include 'partials/patient_table.html' %}
-        </div>
+        <div id="patient_table">{% include 'partials/patient_table.html' %}</div>
       {% else %}
         <div class="flex w-full justify-center mt-5 mb-5">
           <div class="alert alert-info w-2/5 text-white" role="alert">
             <i class="fa-solid fa-info"></i>
-            We don't have any data from {{pdu.lead_organisation_name}} for {{selected_audit_year}}.
+            We don't have any data from {{ pdu.lead_organisation_name }} for {{ selected_audit_year }}.
             <br />
             Choose from the input methods below. You can't change after you add data.
           </div>
@@ -50,14 +22,12 @@
           <div class="card bg-base-100 w-96 shadow-xl">
             <div class="card-body">
               <h2 class="card-title">Upload CSV file</h2>
-              <p>
-                Upload CSV files generated from your electronic patient record.
-              </p>
+              <p>Upload CSV files generated from your electronic patient record.</p>
               <p>
                 NPDA CSV files have a specific format.
-                <a class="link" href="https://www.rcpch.ac.uk/resources/national-paediatric-diabetes-audit-data-submission" target="_blank">
-                  See our website for details.
-                </a>
+                <a class="link"
+                   href="https://www.rcpch.ac.uk/resources/national-paediatric-diabetes-audit-data-submission"
+                   target="_blank">See our website for details.</a>
               </p>
               <p>
                 We recommend this method if you already have a system that can export in that format or are building one.
@@ -65,16 +35,13 @@
               <div class="card-actions justify-end">
                 <a href="{% url 'upload_csv' %}"  class="btn btn-info">Select</a>
               </div>
->>>>>>> 43e31a2f
             </div>
           </div>
           <div class="divider divider-horizontal">OR</div>
           <div class="card bg-base-100 w-96 shadow-xl">
             <div class="card-body">
               <h2 class="card-title">Patient Questionnaire</h2>
-              <p>
-                Use our online form to submit data for each patient.
-              </p>
+              <p>Use our online form to submit data for each patient.</p>
               <p>
                 Use this method if you don't have an electronic patient record or you can't export from it in our CSV format.
               </p>
@@ -82,23 +49,9 @@
                 <a href="{% url 'patient-add' %}" class="btn btn-info">Select</a>
               </div>
             </div>
-<<<<<<< HEAD
-            {% if perms.npda.add_patient %}
-              <a href="{% url 'patient-add' %}"
-                 class="btn btn-info h-auto w-full md:w-auto {% if not can_alter_this_audit_year_submission %}btn-disabled{% endif %}">
-                <i class="fa-solid fa-person-circle-plus"></i>
-                Add patient
-              </a>
-            {% endif %}
-          </label>
-        </label>
-      </div>
-      <div id="patient_table">{% include 'partials/patient_table.html' %}</div>
-=======
           </div>
         </div>
       {% endif %}
->>>>>>> 43e31a2f
     </div>
   </div>
 {% endblock %}