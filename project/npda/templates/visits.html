{% extends "base.html" %}
{% load static %}
{% load npda_tags %}
{% block content %}
  <div class="min-h-screen flex flex-col justify-center">
    <div class="overflow-x-auto">
      <div class="min-w-full inline-block px-10 py-2">
        <div class="w-full overflow-x-auto relative">
          <strong>All {{ submission.audit_year }} Audit Visits for {% nhs_number_vs_urn pz_code %} {% nhs_number_vs_urn pz_code patient %} (NPDA ID-{{ patient.pk }})</strong>
          {% if visits %}
            <table class="font-montserrat table-md w-full table mb-5 text-sm text-left text-gray-400 text-gray-500 rtl:text-right">
              <thead class="bg-rcpch_dark_blue text-xs text-white text-gray-700 uppercase bg-gray-50">
                <tr>
                  <th class="px-2 py-3">Visit Date</th>
                  <th class="px-2 py-3">Categories Addressed</th>
                  <th class="px-2 py-3"></th>
                </tr>
              </thead>
              <tbody>
                {% for visit in visits %}
                  <tr class="text-black bg-white border-b border-gray-100 hover:bg-gray-200">
                    <td class="px-6 py-4">{{ visit.visit.visit_date }}</td>
                    <td class="flex flex-wrap py-5">
                      {% for item in visit.categories %}
                        {% with item.category|colour_for_category as background_colour %}
                          {% if item.present %}
                            <span class="bg-{{ background_colour }} px-1 py-0.25 mx-1 my-1 text-sm font-semibold text-white">
                              <small>
                                {% if item.has_error %}
                                  <div class="-mt-20 tooltip tooltip-bottom visible text-center text-white hover:text-white"
                                       data-tip='{{ item.category|errors_for_category:visit.visit.errors|safe|linebreaksbr }}'>
                                    {% if not visit.visit.is_valid %}
                                      <span class="fa-stack text-rcpch_red">
                                        <i class="fa-circle fa-stack-1x fas"></i>
                                        <i class="fa-exclamation fa-stack-1x fa-inverse fas"></i>
                                      </span>
                                    {% endif %}
<<<<<<< HEAD
                                    {{ item.category }}
=======
                                    <a href="{% url 'visit-update' patient.pk visit.visit.pk %}?tab={{ item.category|tab_identifier }}#{{ item.category|cut:' ' }}_anchor">
                                      {{ item.category }}
                                    </a>
>>>>>>> 61a564cb
                                  </div>
                                {% else %}
                                  <div class="tooltip tooltip-top visible text-center text-white hover:text-white">
                                    <a href="{% url 'visit-update' patient.pk visit.visit.pk %}?tab={{ item.category|tab_identifier }}#{{ item.category|cut:' ' }}_anchor">
                                      {{ item.category }}
                                    </a>
                                  </div>
                                {% endif %}
                              </small>
                            </span>
                          {% endif %}
                        {% endwith %}
                      {% endfor %}
                    </td>
                    <td>
                      {% if perms.npda.change_visit %}
                        <a href="{% url 'visit-update' patient.pk visit.visit.pk %}"
                           class="text-rcpch_pink flex justify-end items-center px-2">
                          <span>Visit Details</span>
                          <svg class="text-rcpch_pink w-8 h-8"
                               width="24"
                               height="24"
                               viewBox="0 0 24 24"
                               stroke-width="2"
                               stroke="currentColor"
                               fill="none"
                               stroke-linecap="round"
                               stroke-linejoin="round">
                            <path stroke="none" d="M0 0h24v24H0z" />
                            <polyline points="9 6 15 12 9 18" />
                          </svg>
                        </a>
                      {% endif %}
                    </td>
                  </tr>
                {% endfor %}
              </tbody>
              <tfoot>
                <tr class="bg-rcpch_dark_blue py-5 text-xs text-white text-gray-700 uppercase bg-gray-50">
                  <th colspan="4" class="px-2">
                    <strong>
                      Total: {{ visits|length }} Visit
                      {% if visits|length > 1 %}s{% endif %}
                    </strong>
                  </th>
                </tr>
              </tfoot>
            </table>
          {% else %}
            <div class="py-2">
              <h5>This child has had no visits yet!</h5>
            </div>
          {% endif %}
          {% if perms.npda.add_visit %}
            {% if can_alter_this_audit_year_submission %}
              <a href="{% url 'visit-create' patient_id=patient.pk %}"
                 class="bg-rcpch_light_blue border-rcpch_light_blue px-3 py-2.5 mt-40 font-semibold text-white border hover:bg-rcpch_strong_blue hover:border-rcpch_strong_blue hover:text-white">Create New Visit</a>
            {% else %}
              <span class="bg-rcpch_light_blue border-rcpch_light_blue px-3 py-2.5 mt-40 font-semibold text-white border opacity-40 pointer-events-none hover:bg-rcpch_strong_blue hover:border-rcpch_strong_blue hover:text-white">Create New Visit</span>
            {% endif %}
          {% endif %}
          <a href="{% url 'patients' %}"
             class="bg-rcpch_light_blue border-rcpch_light_blue px-3 py-2.5 mt-40 font-semibold text-white border hover:bg-rcpch_strong_blue hover:border-rcpch_strong_blue hover:text-white">Back to Patient List</a>
          <div class="py-20">
            <div class="bg-rcpch_light_blue border-rcpch_light_blue_tint3 relative px-4 py-3 text-white border"
                 role="alert">
              <strong class="font-bold">Guidance:</strong>
              <span class="block sm:inline">A list of all visits for Patient NPDA-ID {{ patient.pk }}. Categories which have been addressed at each visit are listed.</span>
              <span class="absolute top-0 right-0 bottom-0 px-4 py-3">
                <svg class="w-6 h-6 text-red-500 fill-current"
                     role="button"
                     xmlns="http://www.w3.org/2000/svg"
                     viewBox="0 0 20 20">
                  <title>Close</title>
                  <path d="M14.348 14.849a1.2 1.2 0 0 1-1.697 0L10 11.819l-2.651 3.029a1.2 1.2 0 1 1-1.697-1.697l2.758-3.15-2.759-3.152a1.2 1.2 0 1 1 1.697-1.697L10 8.183l2.651-3.031a1.2 1.2 0 1 1 1.697 1.697l-2.758 3.152 2.758 3.15a1.2 1.2 0 0 1 0 1.698z" />
                </svg>
              </span>
            </div>
          </div>
        </div>
      </div>
    </div>
  </div>
{% endblock %}<|MERGE_RESOLUTION|>--- conflicted
+++ resolved
@@ -35,13 +35,9 @@
                                         <i class="fa-exclamation fa-stack-1x fa-inverse fas"></i>
                                       </span>
                                     {% endif %}
-<<<<<<< HEAD
-                                    {{ item.category }}
-=======
                                     <a href="{% url 'visit-update' patient.pk visit.visit.pk %}?tab={{ item.category|tab_identifier }}#{{ item.category|cut:' ' }}_anchor">
                                       {{ item.category }}
                                     </a>
->>>>>>> 61a564cb
                                   </div>
                                 {% else %}
                                   <div class="tooltip tooltip-top visible text-center text-white hover:text-white">
