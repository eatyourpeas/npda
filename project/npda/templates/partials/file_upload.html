{% load static %}
<<<<<<< HEAD
<div class="max-w-xl w-full mt-5">
  <div role="alert" class="alert shadow-lg border-t-1 border-blue-400">
    <i class="fa-solid fa-file-csv fa-2xl"></i>
    <div>
      <h3 class="font-bold">Template - Audit Template (.csv)</h3>
      <div class="text-xs">Our upload facility is built for .csv files with a specific structure. It is heavily encouraged to use our .csv file as a template.</div>
    </div>
    <div class="tooltip" data-tip="To avoid unpredictable results, specific columns are expected in all uploaded .csv files. To keep it simple - we recommend populating our template file before uploading it.">
      <button class="btn btn-sm">Why?<i class="fa-solid fa-circle-question"></i></button>
    </div>
  </div>
  <a href="{% static 'npda_base.csv' %}" download="npda_base.csv" class="btn w-full text-lg bg-rcpch_light_blue hover:bg-rcpch_dark_blue focus:bg-rcpch_pink border-rcpch_light_blue text-white"><i class="fa-solid fa-file-arrow-down"></i> Download NPDA CSV template</a>
  <div class="divider">OR</div>

  <form method="POST" enctype="multipart/form-data" action="home" class="w-full max-w-xl p-8 border-4 border-dashed border-gray-400" _="on dragover or dragenter halt the event then
=======
<div class="max-w-xl w-full">
    
        <form method="POST" enctype="multipart/form-data" action="home"
            class="w-full max-w-xl p-8 border-4 border-dashed border-gray-400"
            _="on dragover or dragenter halt the event then
>>>>>>> daa7e4f6
                        add .bg-rcpch_light_grey
                on dragleave or drop remove .bg-rcpch_light_grey
                on drop halt the event then
                    get event.dataTransfer.files then put it into #upload_input.files then call updateFilename(#upload_input)">
    <p class="text-center text-xl font-semibold font-montserrat mb-4 text-rcpch_dark_blue">Drag &amp; drop your NPDA CSV file here, or</p>
    <div class="flex justify-center items-center bg-rcpch_dark_blue py-4 px-6 mb-4">
      <label class="mr-4 bg-gray-600 text-white font-montserrat py-2 px-4 cursor-pointer">Choose file<input id="upload_input" type="file" name="csv_upload" class="hidden" onchange="updateFilename(this)" accept=".csv" /></label>
      <span id="file-name-display" class="text-white font-montserrat">No file chosen</span>
    </div>
    {% csrf_token %}

    <div class="relative">
      <button id="submit-button" class="w-full bg-gray-400 text-white font-montserrat py-2 px-4 tooltip-trigger" type="submit" disabled _="on click remove .hidden from #upload-spinner">
        Submit data
        <span class="loading loading-spinner loading-lg text-rcpch_pink hidden" id="upload-spinner"></span>
      </button>
      <div class="tooltip-content absolute left-1/2 transform -translate-x-1/2 mt-2 w-48 bg-rcpch_pink text-white text-center rounded p-2 opacity-0 transition-opacity duration-300 pointer-events-none" _="
                        on mouseenter from #submit-button 
                        if the #submit-button's disabled 
                            add .opacity-100
                        end
                        on mouseleave from #submit-button 
                        if the #submit-button's disabled 
                            remove .opacity-100
                        end
                    ">
                    Upload your NPDA CSV file to submit data! 
                </div>
            </div>
        </form>

        <div class="mt-2">
            <a href="{% url 'download_template' %}">
                <p class="text-center text-xl font-semibold font-montserrat mb-4 text-rcpch_dark_blue">Download the NPDA CSV template</p>
            </a>
        </div>
    
</div>
<script>
  function updateFilename(input) {
    const fileNameDisplay = document.getElementById('file-name-display')
    const submitButton = document.getElementById('submit-button')
  
    if (input.files.length > 0) {
      const file = input.files[0]
      const fileName = file.name
      const fileExtension = fileName.split('.').pop().toLowerCase()
  
      if (fileExtension === 'csv') {
        fileNameDisplay.textContent = fileName
        submitButton.classList.replace('bg-gray-400', 'bg-rcpch_light_blue')
        submitButton.removeAttribute('disabled')
      } else {
        fileNameDisplay.textContent = 'Invalid file type. Please upload a CSV file.'
        submitButton.classList.add('bg-gray-400')
        submitButton.setAttribute('disabled', 'disabled')
      }
    } else {
      fileNameDisplay.textContent = 'No file chosen'
      submitButton.classList.add('bg-gray-400')
      submitButton.setAttribute('disabled', 'disabled')
    }
  }
</script><|MERGE_RESOLUTION|>--- conflicted
+++ resolved
@@ -1,5 +1,4 @@
 {% load static %}
-<<<<<<< HEAD
 <div class="max-w-xl w-full mt-5">
   <div role="alert" class="alert shadow-lg border-t-1 border-blue-400">
     <i class="fa-solid fa-file-csv fa-2xl"></i>
@@ -15,13 +14,6 @@
   <div class="divider">OR</div>
 
   <form method="POST" enctype="multipart/form-data" action="home" class="w-full max-w-xl p-8 border-4 border-dashed border-gray-400" _="on dragover or dragenter halt the event then
-=======
-<div class="max-w-xl w-full">
-    
-        <form method="POST" enctype="multipart/form-data" action="home"
-            class="w-full max-w-xl p-8 border-4 border-dashed border-gray-400"
-            _="on dragover or dragenter halt the event then
->>>>>>> daa7e4f6
                         add .bg-rcpch_light_grey
                 on dragleave or drop remove .bg-rcpch_light_grey
                 on drop halt the event then
