--- conflicted
+++ resolved
@@ -39,18 +39,12 @@
                         if the #submit-button's disabled 
                             remove .opacity-100
                         end
-<<<<<<< HEAD
-                    ">Upload your NPDA CSV file to submit data!</div>
-    </div>
-  </form>
-=======
                     ">
                     Upload your NPDA CSV file to submit data! 
                 </div>
             </div>
         </form>
     
->>>>>>> 282b6f89
 </div>
 <script>
   function updateFilename(input) {
