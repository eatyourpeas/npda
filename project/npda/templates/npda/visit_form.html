--- conflicted
+++ resolved
@@ -4,13 +4,9 @@
 {% block content %}
   <div class="flex justify-center bg-white py-8">
     <div class="max-w-full lg:max-w-[75%] px-2 bg-white font-montserrat">
-<<<<<<< HEAD
       <strong>
         {{ title }} - {% nhs_number_vs_urn pz_code %} {% nhs_number_vs_urn pz_code patient %}
       </strong>
-=======
-      <strong>{{ title }} - NHS Number {{ nhs_number }}</strong>
->>>>>>> 961518bf
       <form id="update-form"
             method="post"
             {% if form_method == "create" %} action="{% url 'visit-create' patient_id %}" {% else %} action="{% url 'visit-update' patient_id=patient_id pk=visit.pk %}" {% endif %}>
