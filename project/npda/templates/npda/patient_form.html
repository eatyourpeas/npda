{% extends 'base.html' %}
{% load npda_tags %}
{% block content %}
  <div class="bg-rcpch_light_blue py-8">
    <div class="w-full max-w-3xl mx-auto px-2 py-4 m-2 shadow-md bg-white font-montserrat">
      <strong>{{ title }}</strong>
      <form id="update-form" method="post" action="">
        {% csrf_token %}
        {% for field in form %}
<<<<<<< HEAD
          <div class="md:flex md:items-center mb-6">
            <div class="md:w-1/3">
              {% jersify pz_code field as viewable %}
              {% if viewable %}
                <label for="{{ field.id_for_label }}"
                       class="block text-gray-700 font-bold md:text-right mb-1 md:mb-0 pr-4">
                  <small>{{ field.label }}</small>
                </label>
              {% endif %}
            </div>
            <div class="md:w-2/3">
              {% if field.field.widget|is_select %}
                <select id="{{ field.id_for_label }}"
                        name="{{ field.html_name }}"
                        class="select rcpch-select {% if not can_alter_this_audit_year_submission or not can_use_questionnaire %}opacity-40 pointer-events-none{% endif %}">
                  {% for choice in field.field.choices %}
                    <option value="{{ choice.0 }}"
                            {% if field.value|stringformat:'s' == choice.0|stringformat:'s' %} selected="true" {% endif %}>
                      {{ choice.1 }}
                    </option>
                  {% endfor %}
                </select>
              {% else %}
                {% if viewable %}
                  <input id="{{ field.id_for_label }}"
                         name="{{ field.html_name }}"
                         class="input rcpch-input-text {% if not can_alter_this_audit_year_submission or not can_use_questionnaire %}opacity-40 pointer-events-none{% endif %}"
                         {% if field.field.widget|is_dateinput %} type="date" {% else %} type="text" {% endif %}
                         {% if field.value %}value="{{ field.value|stringformat:'s' }}"{% endif %}>
                {% endif %}
              {% endif %}
              {% for error in field.errors %}
                <div role="alert" class="alert alert-error py-1 my-0 rounded-none">
                  <svg xmlns="http://www.w3.org/2000/svg"
                       class="stroke-current shrink-0 h-6 w-6"
                       fill="none"
                       viewBox="0 0 24 24">
                    <path stroke-linecap="round" stroke-linejoin="round" stroke-width="2" d="M10 14l2-2m0 0l2-2m-2 2l-2-2m2 2l2 2m7-2a9 9 0 11-18 0 9 9 0 0118 0z" />
                  </svg>
                  <span>{{ error|escape }}</span>
                </div>
=======
          {% if field|field_is_not_related_to_transfer %}
            <div class="md:flex md:items-center mb-6">
              <div class="md:w-1/3">
                <label for="{{ field.id_for_label }}"
                       class="block text-gray-700 font-bold md:text-center mb-1 md:mb-0 pr-4">
                  <small>{{ field.label }}</small>
                </label>
              </div>
              <div class="md:w-2/3">
                {% if field.field.widget|is_select and field.id_for_label != 'id_reason_leaving_service' %}
                  <select id="{{ field.id_for_label }}"
                          name="{{ field.html_name }}"
                          class="select rcpch-select {% if not can_alter_this_audit_year_submission or not can_use_questionnaire %}opacity-40 pointer-events-none{% endif %}">
                    {% for choice in field.field.choices %}
                      <option value="{{ choice.0 }}"
                              {% if field.value|stringformat:'s' == choice.0|stringformat:'s' %} selected="true" {% endif %}>
                        {{ choice.1 }}
                      </option>
                    {% endfor %}
                  </select>
                {% else %}
                  <input id="{{ field.id_for_label }}"
                         name="{{ field.html_name }}"
                         class="input rcpch-input-text {% if not can_alter_this_audit_year_submission or not can_use_questionnaire %}opacity-40 pointer-events-none{% endif %}"
                         {% if field.field.widget|is_dateinput %} type="date" {% else %} type="text" {% endif %}
                         {% if field.value %}value="{{ field.value|stringformat:'s' }}"{% endif %}>
                {% endif %}
                {% for error in field.errors %}
                  <div role="alert" class="alert alert-error py-1 my-0 rounded-none">
                    <svg xmlns="http://www.w3.org/2000/svg"
                         class="stroke-current shrink-0 h-6 w-6"
                         fill="none"
                         viewBox="0 0 24 24">
                      <path stroke-linecap="round" stroke-linejoin="round" stroke-width="2" d="M10 14l2-2m0 0l2-2m-2 2l-2-2m2 2l2 2m7-2a9 9 0 11-18 0 9 9 0 0118 0z" />
                    </svg>
                    <span>{{ error|escape }}</span>
                  </div>
                {% endfor %}
              </div>
            </div>
          {% endif %}
        {% endfor %}
        <div class="collapse collapse-plus bg-base-200 py-2 mb-2">
          <input type="checkbox"
                 {% if form.date_leaving_service.value or form.reason_leaving_service.value %}checked{% endif %} />
          <div class="collapse-title text-xl font-medium">
            Transfer Patient to Another PDU
          </div>
          <div class="collapse-content">
            <select id="{{ form.reason_leaving_service.id_for_label }}"
                    name="{{ form.reason_leaving_service.html_name }}"
                    class="select rcpch-select mb-2 {% if not can_alter_this_audit_year_submission or not can_use_questionnaire %}opacity-40 pointer-events-none{% endif %}">
              <option value="">Select a reason</option>
              {% for choice in form.reason_leaving_service.field.choices %}
                <option value={{ choice.0 }} {% if form.reason_leaving_service.value == choice.0 %} selected="true" {% endif %}>
                  {{ choice.1 }}
                </option>
>>>>>>> 961518bf
              {% endfor %}
            </select>
            {% for error in form.reason_leaving_service.errors %}
              <div role="alert" class="alert alert-error py-1 my-0 rounded-none">
                <svg xmlns="http://www.w3.org/2000/svg"
                     class="stroke-current shrink-0 h-6 w-6"
                     fill="none"
                     viewBox="0 0 24 24">
                  <path stroke-linecap="round" stroke-linejoin="round" stroke-width="2" d="M10 14l2-2m0 0l2-2m-2 2l-2-2m2 2l2 2m7-2a9 9 0 11-18 0 9 9 0 0118 0z" />
                </svg>
                <span>{{ error|escape }}</span>
              </div>
            {% endfor %}
            <input id="{{ form.date_leaving_service.id_for_label }}"
                   name="{{ form.date_leaving_service.html_name }}"
                   class="input rcpch-input-text mb-2 {% if not can_alter_this_audit_year_submission or not can_use_questionnaire %}opacity-40 pointer-events-none{% endif %}"
                   type="date"
                   {% if form.date_leaving_service.value %}value="{{ form.date_leaving_service.value|stringformat:'s' }}"{% endif %}>
            {% for error in form.date_leaving_service.errors %}
              <div role="alert" class="alert alert-error py-1 my-0 rounded-none">
                <svg xmlns="http://www.w3.org/2000/svg"
                     class="stroke-current shrink-0 h-6 w-6"
                     fill="none"
                     viewBox="0 0 24 24">
                  <path stroke-linecap="round" stroke-linejoin="round" stroke-width="2" d="M10 14l2-2m0 0l2-2m-2 2l-2-2m2 2l2 2m7-2a9 9 0 11-18 0 9 9 0 0118 0z" />
                </svg>
                <span>{{ error|escape }}</span>
              </div>
            {% endfor %}
          </div>
        </div>
        <div class="flex justify-end">
          <a role="button"
             class="btn rcpch-light-blue-btn"
             href='{% url 'patients' %}'>Back to list</a>
          <button type="submit"
                  value="submit"
                  name="action"
                  class="btn rcpch-light-blue-btn {% if not can_alter_this_audit_year_submission or not can_use_questionnaire %}opacity-40 pointer-events-none{% endif %}">
            {{ button_title }}
          </button>
        </div>
        {% if form_method == 'update' and perms.npda.delete_patient %}
          <button type="submit"
                  name="action"
                  class="rcpch-danger-btn {% if not can_alter_this_audit_year_submission or not can_use_questionnaire %}opacity-40 pointer-events-none{% endif %}"
                  href="{% url 'patient-delete' patient_id %}">Delete</button>
        {% endif %}
      </form>
    </div>
  </div>
{% endblock %}<|MERGE_RESOLUTION|>--- conflicted
+++ resolved
@@ -7,56 +7,16 @@
       <form id="update-form" method="post" action="">
         {% csrf_token %}
         {% for field in form %}
-<<<<<<< HEAD
-          <div class="md:flex md:items-center mb-6">
-            <div class="md:w-1/3">
-              {% jersify pz_code field as viewable %}
-              {% if viewable %}
-                <label for="{{ field.id_for_label }}"
-                       class="block text-gray-700 font-bold md:text-right mb-1 md:mb-0 pr-4">
-                  <small>{{ field.label }}</small>
-                </label>
-              {% endif %}
-            </div>
-            <div class="md:w-2/3">
-              {% if field.field.widget|is_select %}
-                <select id="{{ field.id_for_label }}"
-                        name="{{ field.html_name }}"
-                        class="select rcpch-select {% if not can_alter_this_audit_year_submission or not can_use_questionnaire %}opacity-40 pointer-events-none{% endif %}">
-                  {% for choice in field.field.choices %}
-                    <option value="{{ choice.0 }}"
-                            {% if field.value|stringformat:'s' == choice.0|stringformat:'s' %} selected="true" {% endif %}>
-                      {{ choice.1 }}
-                    </option>
-                  {% endfor %}
-                </select>
-              {% else %}
-                {% if viewable %}
-                  <input id="{{ field.id_for_label }}"
-                         name="{{ field.html_name }}"
-                         class="input rcpch-input-text {% if not can_alter_this_audit_year_submission or not can_use_questionnaire %}opacity-40 pointer-events-none{% endif %}"
-                         {% if field.field.widget|is_dateinput %} type="date" {% else %} type="text" {% endif %}
-                         {% if field.value %}value="{{ field.value|stringformat:'s' }}"{% endif %}>
-                {% endif %}
-              {% endif %}
-              {% for error in field.errors %}
-                <div role="alert" class="alert alert-error py-1 my-0 rounded-none">
-                  <svg xmlns="http://www.w3.org/2000/svg"
-                       class="stroke-current shrink-0 h-6 w-6"
-                       fill="none"
-                       viewBox="0 0 24 24">
-                    <path stroke-linecap="round" stroke-linejoin="round" stroke-width="2" d="M10 14l2-2m0 0l2-2m-2 2l-2-2m2 2l2 2m7-2a9 9 0 11-18 0 9 9 0 0118 0z" />
-                  </svg>
-                  <span>{{ error|escape }}</span>
-                </div>
-=======
           {% if field|field_is_not_related_to_transfer %}
             <div class="md:flex md:items-center mb-6">
               <div class="md:w-1/3">
-                <label for="{{ field.id_for_label }}"
-                       class="block text-gray-700 font-bold md:text-center mb-1 md:mb-0 pr-4">
-                  <small>{{ field.label }}</small>
-                </label>
+                {% jersify pz_code field as viewable %}
+                {% if viewable %}
+                  <label for="{{ field.id_for_label }}"
+                         class="block text-gray-700 font-bold md:text-right mb-1 md:mb-0 pr-4">
+                    <small>{{ field.label }}</small>
+                  </label>
+                {% endif %}
               </div>
               <div class="md:w-2/3">
                 {% if field.field.widget|is_select and field.id_for_label != 'id_reason_leaving_service' %}
@@ -71,11 +31,13 @@
                     {% endfor %}
                   </select>
                 {% else %}
-                  <input id="{{ field.id_for_label }}"
-                         name="{{ field.html_name }}"
-                         class="input rcpch-input-text {% if not can_alter_this_audit_year_submission or not can_use_questionnaire %}opacity-40 pointer-events-none{% endif %}"
-                         {% if field.field.widget|is_dateinput %} type="date" {% else %} type="text" {% endif %}
-                         {% if field.value %}value="{{ field.value|stringformat:'s' }}"{% endif %}>
+                  {% if viewable %}
+                    <input id="{{ field.id_for_label }}"
+                           name="{{ field.html_name }}"
+                           class="input rcpch-input-text {% if not can_alter_this_audit_year_submission or not can_use_questionnaire %}opacity-40 pointer-events-none{% endif %}"
+                           {% if field.field.widget|is_dateinput %} type="date" {% else %} type="text" {% endif %}
+                           {% if field.value %}value="{{ field.value|stringformat:'s' }}"{% endif %}>
+                  {% endif %}
                 {% endif %}
                 {% for error in field.errors %}
                   <div role="alert" class="alert alert-error py-1 my-0 rounded-none">
@@ -107,7 +69,6 @@
                 <option value={{ choice.0 }} {% if form.reason_leaving_service.value == choice.0 %} selected="true" {% endif %}>
                   {{ choice.1 }}
                 </option>
->>>>>>> 961518bf
               {% endfor %}
             </select>
             {% for error in form.reason_leaving_service.errors %}
