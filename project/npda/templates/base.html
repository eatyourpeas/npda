<!DOCTYPE html>
<html class="scroll-smooth" lang="en-GB">
  {% load static %}
  <head>
    <meta charset="utf-8" />
    <meta content="IE=edge,chrome=1" http-equiv="X-UA-Compatible" />
<<<<<<< HEAD
    <meta
      name="viewport"
      content="width=device-width, initial-scale=1, maximum-scale=2, user-scalable=no"
    />
    <meta
      name="description"
      content="National Paediatric Diabetes Audit Platform."
    />
    <meta
      name="keywords"
      content="National Paediatric Diabetes Audit Platform"
    />
=======
    <meta name="viewport"
          content="width=device-width, initial-scale=1, maximum-scale=2, user-scalable=no" />
    <meta name="description"
          content="National Paediatric Diabetes Audit Platform." />
    <meta name="keywords" content="National Paediatric Diabetes Audit Platform" />
>>>>>>> 5d4ddae4
    <meta name="author" content="RCPCH" />
    <meta name="theme-color" content="#ffffff" />
    <meta name="latest_git_commit" content="{{ latest_git_commit }}" />
    <title>National Paediatric Diabetes Audit Platform | RCPCH</title>
    <link rel="icon" href="/favicon.ico" />
    <link rel="preconnect" href="https://fonts.googleapis.com" />
    <link rel="preconnect" href="https://fonts.gstatic.com" crossorigin />
<<<<<<< HEAD
    <link
      href="https://fonts.googleapis.com/css2?family=Montserrat:ital,wght@0,100..900;1,100..900&display=swap"
      rel="stylesheet"
    />
    <link href="https://fonts.cdnfonts.com/css/arial-2" rel="stylesheet" />
    <script
      src="https://unpkg.com/htmx.org@1.9.11/dist/htmx.js"
      integrity="sha384-l9bYT9SL4CAW0Hl7pAOpfRc18mys1b0wK4U8UtGnWOxPVbVMgrOdB+jyz/WY8Jue"
      crossorigin="anonymous"
    ></script>
=======
    <link href="https://fonts.googleapis.com/css2?family=Montserrat:ital,wght@0,100..900;1,100..900&display=swap"
          rel="stylesheet" />
    <link href="https://fonts.cdnfonts.com/css/arial-2" rel="stylesheet" />
    <script src="https://unpkg.com/htmx.org@1.9.11/dist/htmx.js"
            integrity="sha384-l9bYT9SL4CAW0Hl7pAOpfRc18mys1b0wK4U8UtGnWOxPVbVMgrOdB+jyz/WY8Jue"
            crossorigin="anonymous"></script>
>>>>>>> 5d4ddae4
    <script src="https://unpkg.com/hyperscript.org@0.9.12"></script>
    <script src="https://cdnjs.cloudflare.com/ajax/libs/font-awesome/6.5.2/js/fontawesome.js"></script>
    <script src="https://cdnjs.cloudflare.com/ajax/libs/font-awesome/6.5.2/js/solid.js"></script>
    <script src="https://cdnjs.cloudflare.com/ajax/libs/font-awesome/6.5.2/js/brands.js"></script>
<<<<<<< HEAD
    <script
      src="https://cdn.plot.ly/plotly-2.35.2.min.js"
      charset="utf-8"
    ></script>

=======
>>>>>>> 5d4ddae4
    <link href="{% static 'tailwind.css' %}" rel="stylesheet" />
    <link rel="stylesheet" href="{% static 'css/styles.css' %}" />
  </head>
  <body id="root">
<<<<<<< HEAD
    {% csrf_token %} {% block nav %} {% include 'nav.html' %} {% endblock %}

    <div>{% block content %}{% endblock %}</div>

    {% include 'footer.html' %} {% block toasts %} {% include 'toasts.html' %}
=======
    {% csrf_token %}
    {% block nav %}
      {% include 'nav.html' %}
    {% endblock %}
    <div>
      {% block content %}{% endblock %}
    </div>
    {% include 'footer.html' %}
    {% block toasts %}
      {% include 'toasts.html' %}
>>>>>>> 5d4ddae4
    {% endblock %}
  </body>
</html>
<script>
  window.addEventListener("DOMContentLoaded", function () {
    // Retrieve theme from localStorage
    const savedTheme = localStorage.getItem("theme") || "light"; // default to 'light' if nothing is saved

    // Set the data-theme attribute on the body
    document.body.setAttribute("data-theme", savedTheme);
    localStorage.setItem("theme", savedTheme);
  });
</script><|MERGE_RESOLUTION|>--- conflicted
+++ resolved
@@ -4,7 +4,6 @@
   <head>
     <meta charset="utf-8" />
     <meta content="IE=edge,chrome=1" http-equiv="X-UA-Compatible" />
-<<<<<<< HEAD
     <meta
       name="viewport"
       content="width=device-width, initial-scale=1, maximum-scale=2, user-scalable=no"
@@ -17,13 +16,6 @@
       name="keywords"
       content="National Paediatric Diabetes Audit Platform"
     />
-=======
-    <meta name="viewport"
-          content="width=device-width, initial-scale=1, maximum-scale=2, user-scalable=no" />
-    <meta name="description"
-          content="National Paediatric Diabetes Audit Platform." />
-    <meta name="keywords" content="National Paediatric Diabetes Audit Platform" />
->>>>>>> 5d4ddae4
     <meta name="author" content="RCPCH" />
     <meta name="theme-color" content="#ffffff" />
     <meta name="latest_git_commit" content="{{ latest_git_commit }}" />
@@ -31,7 +23,6 @@
     <link rel="icon" href="/favicon.ico" />
     <link rel="preconnect" href="https://fonts.googleapis.com" />
     <link rel="preconnect" href="https://fonts.gstatic.com" crossorigin />
-<<<<<<< HEAD
     <link
       href="https://fonts.googleapis.com/css2?family=Montserrat:ital,wght@0,100..900;1,100..900&display=swap"
       rel="stylesheet"
@@ -42,48 +33,24 @@
       integrity="sha384-l9bYT9SL4CAW0Hl7pAOpfRc18mys1b0wK4U8UtGnWOxPVbVMgrOdB+jyz/WY8Jue"
       crossorigin="anonymous"
     ></script>
-=======
-    <link href="https://fonts.googleapis.com/css2?family=Montserrat:ital,wght@0,100..900;1,100..900&display=swap"
-          rel="stylesheet" />
-    <link href="https://fonts.cdnfonts.com/css/arial-2" rel="stylesheet" />
-    <script src="https://unpkg.com/htmx.org@1.9.11/dist/htmx.js"
-            integrity="sha384-l9bYT9SL4CAW0Hl7pAOpfRc18mys1b0wK4U8UtGnWOxPVbVMgrOdB+jyz/WY8Jue"
-            crossorigin="anonymous"></script>
->>>>>>> 5d4ddae4
     <script src="https://unpkg.com/hyperscript.org@0.9.12"></script>
     <script src="https://cdnjs.cloudflare.com/ajax/libs/font-awesome/6.5.2/js/fontawesome.js"></script>
     <script src="https://cdnjs.cloudflare.com/ajax/libs/font-awesome/6.5.2/js/solid.js"></script>
     <script src="https://cdnjs.cloudflare.com/ajax/libs/font-awesome/6.5.2/js/brands.js"></script>
-<<<<<<< HEAD
     <script
       src="https://cdn.plot.ly/plotly-2.35.2.min.js"
       charset="utf-8"
     ></script>
 
-=======
->>>>>>> 5d4ddae4
     <link href="{% static 'tailwind.css' %}" rel="stylesheet" />
     <link rel="stylesheet" href="{% static 'css/styles.css' %}" />
   </head>
   <body id="root">
-<<<<<<< HEAD
     {% csrf_token %} {% block nav %} {% include 'nav.html' %} {% endblock %}
 
     <div>{% block content %}{% endblock %}</div>
 
     {% include 'footer.html' %} {% block toasts %} {% include 'toasts.html' %}
-=======
-    {% csrf_token %}
-    {% block nav %}
-      {% include 'nav.html' %}
-    {% endblock %}
-    <div>
-      {% block content %}{% endblock %}
-    </div>
-    {% include 'footer.html' %}
-    {% block toasts %}
-      {% include 'toasts.html' %}
->>>>>>> 5d4ddae4
     {% endblock %}
   </body>
 </html>
