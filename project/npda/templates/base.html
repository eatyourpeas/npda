--- conflicted
+++ resolved
@@ -1,6 +1,5 @@
 <!DOCTYPE html>
 <html>
-<<<<<<< HEAD
   {% load static %}
 
   <head>
@@ -36,64 +35,6 @@
       {% include 'nav.html' %}
     {% endblock %}
 
-    {% block toasts %}
-      {% include 'toasts.html' %}
-    {% endblock %}
-    <div>
-      {% block content %}
-
-      {% endblock %}
-    </div>
-
-    {% include 'footer.html' %}
-  </body>
-</html>
-<script>
-  window.addEventListener('DOMContentLoaded', function() {
-    // Retrieve theme from localStorage
-    const savedTheme = localStorage.getItem('theme') || 'light'; // default to 'light' if nothing is saved
-
-    // Set the data-theme attribute on the body
-    document.body.setAttribute('data-theme', savedTheme);
-    localStorage.setItem('theme', savedTheme);
-});
-</script>
-=======
-{% load static %}
-
-<head>
-  <meta charset="utf-8" />
-  <meta content="IE=edge,chrome=1" http-equiv="X-UA-Compatible" />
-  <meta name="viewport" content="width=device-width, initial-scale=1, maximum-scale=2, user-scalable=no" />
-  <meta name="description" content="National Paediatric Diabetes Audit Platform." />
-  <meta name="keywords" content="National Paediatric Diabetes Audit Platform" />
-  <meta name="author" content="RCPCH" />
-  <meta name="theme-color" content="#ffffff" />
-  <meta name="latest_git_commit" content="{{latest_git_commit}}" />
-  <title>National Paediatric Diabetes Audit Platform | RCPCH</title>
-  <link rel="icon" href="/favicon.ico"/>
-  <link rel="preconnect" href="https://fonts.googleapis.com">
-  <link rel="preconnect" href="https://fonts.gstatic.com" crossorigin>
-  <link href="https://fonts.googleapis.com/css2?family=Montserrat:ital,wght@0,100..900;1,100..900&display=swap" rel="stylesheet">
-  <link href="https://fonts.cdnfonts.com/css/arial-2" rel="stylesheet">
-  <script src="https://unpkg.com/htmx.org@1.9.11/dist/htmx.js"
-    integrity="sha384-l9bYT9SL4CAW0Hl7pAOpfRc18mys1b0wK4U8UtGnWOxPVbVMgrOdB+jyz/WY8Jue"
-    crossorigin="anonymous"></script>
-  <script src="https://unpkg.com/hyperscript.org@0.9.12"></script>
-
-  <link href="{% static 'tailwind.css' %}" rel="stylesheet">
-  <link rel="stylesheet" href="{% static 'css/styles.css' %}">
-
-</head>
-
-<body id="root" class="bg-white">
-
-  {% csrf_token %}
-  
-  {% block nav %}
-  {% include 'nav.html' %}
-  {% endblock %}
-
   <div>
     {% block content %}{% endblock %}
   </div>
@@ -106,4 +47,13 @@
 </body>
 
 </html>
->>>>>>> 282b6f89
+<script>
+  window.addEventListener('DOMContentLoaded', function() {
+    // Retrieve theme from localStorage
+    const savedTheme = localStorage.getItem('theme') || 'light'; // default to 'light' if nothing is saved
+
+    // Set the data-theme attribute on the body
+    document.body.setAttribute('data-theme', savedTheme);
+    localStorage.setItem('theme', savedTheme);
+});
+</script>