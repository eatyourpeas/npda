--- conflicted
+++ resolved
@@ -1,6 +1,5 @@
 {% extends 'base.html' %}
 {% block content %}
-<<<<<<< HEAD
   <div class="w-full flex flex-col justify-center items-center min-h-fit">
     <div class="container flex flex-col justify-center items-center my-20">
       <div class="w-6/12 mb-12">
@@ -9,7 +8,7 @@
           <div>
             <h3 class="font-bold">Template - Audit Template (.csv)</h3>
             <div class="text-xs">
-              Our upload facility is built for .csv files with a specific structure. It is heavily encouraged to use our .csv file as a template.
+              Our upload facility is built for .csv files with a specific structure.
             </div>
           </div>
           <div class="tooltip"
@@ -17,70 +16,52 @@
             <button class="btn btn-sm">
               Why?<i class="fa-circle-question fa-solid"></i>
             </button>
-=======
-<div class="w-full flex flex-col justify-center items-center min-h-fit">
-  <div class="container flex flex-col justify-center items-center my-20">
-    <div class="w-6/12 mb-12">
-      <div role="alert" class="alert border-t-1 border-blue-400 shadow-lg">
-        <i class="fa-2xl fa-file-csv fa-solid"></i>
-        <div>
-          <h3 class="font-bold">Template - Audit Template (.csv)</h3>
-          <div class="text-xs">
-            Our upload facility is built for .csv files with a specific structure.
->>>>>>> 43e31a2f
           </div>
         </div>
-        {% if pz_code == 'PZ248' %}
-          <a href="{% url 'download_template' region="jersey" %}"
-             download="npda_base.csv"
-             class="bg-rcpch_light_blue border-rcpch_light_blue btn w-full text-lg text-white focus:bg-rcpch_pink hover:bg-rcpch_dark_blue"><i class="fa-file-arrow-down fa-solid"></i> Download Jersey NPDA CSV template</a>
-        {% else %}
-          <a href="{% url 'download_template' region="england_wales" %}"
-             download="npda_base.csv"
-             class="bg-rcpch_light_blue border-rcpch_light_blue btn w-full text-lg text-white focus:bg-rcpch_pink hover:bg-rcpch_dark_blue"><i class="fa-file-arrow-down fa-solid"></i> Download England/Wales NPDA CSV template</a>
+        <a href="{% url 'download_template' %}"
+           download="npda_base.csv"
+           class="bg-rcpch_light_blue border-rcpch_light_blue btn w-full text-lg text-white focus:bg-rcpch_pink hover:bg-rcpch_dark_blue"><i class="fa-file-arrow-down fa-solid"></i> Download NPDA CSV template</a>
+      </div>
+      <form method="post"
+            enctype="multipart/form-data"
+            action="home"
+            class="w-6/12 p-8 border-4 border-gray-400 border-dashed"
+            _="on dragover or dragenter halt the event then add .bg-rcpch_light_grey on dragleave or drop remove .bg-rcpch_light_grey on drop halt the event then get event.dataTransfer.files then put it into #upload_input.files then call updateFilename(#upload_input)">
+        <p class="font-montserrat text-rcpch_dark_blue mb-4 text-xl font-semibold text-center">
+          Drag &amp; drop your NPDA CSV file here, or
+        </p>
+        <div class="bg-rcpch_dark_blue flex justify-center items-center px-6 py-4 mb-4">
+          <label class="font-montserrat px-4 py-2 mr-4 text-white bg-gray-600 cursor-pointer">
+            Choose file
+            <input id="upload_input"
+                   type="file"
+                   name="csv_upload"
+                   class="hidden"
+                   onchange="updateFilename(this)"
+                   accept=".csv" />
+          </label>
+          <span id="file-name-display" class="font-montserrat text-white">No file chosen</span>
         </div>
-      {% endif %}
+        {% csrf_token %}
+        <div class="relative">
+          <button id="submit-button"
+                  class="font-montserrat tooltip-trigger w-full px-4 py-2 text-white bg-gray-400"
+                  type="submit"
+                  disabled
+                  _="on click remove .hidden from #upload-spinner">
+            Submit data
+            <span class="loading loading-lg loading-spinner text-rcpch_pink hidden"
+                  id="upload-spinner"></span>
+          </button>
+          <div class="-translate-x-1/2 bg-rcpch_pink tooltip-content transform w-48 absolute left-1/2 p-2 mt-2 text-center text-white rounded opacity-0 transition-opacity duration-300 pointer-events-none"
+               _=" on mouseenter from #submit-button if the #submit-button's disabled add .opacity-100 end on mouseleave from #submit-button if the #submit-button's disabled remove .opacity-100 end ">
+            Upload your NPDA CSV file to submit data!
+          </div>
+        </div>
+      </form>
     </div>
-    <form method="post"
-          enctype="multipart/form-data"
-          action="home"
-          class="w-6/12 p-8 border-4 border-gray-400 border-dashed"
-          _="on dragover or dragenter halt the event then add .bg-rcpch_light_grey on dragleave or drop remove .bg-rcpch_light_grey on drop halt the event then get event.dataTransfer.files then put it into #upload_input.files then call updateFilename(#upload_input)">
-      <p class="font-montserrat text-rcpch_dark_blue mb-4 text-xl font-semibold text-center">
-        Drag &amp; drop your NPDA CSV file here, or
-      </p>
-      <div class="bg-rcpch_dark_blue flex justify-center items-center px-6 py-4 mb-4">
-        <label class="font-montserrat px-4 py-2 mr-4 text-white bg-gray-600 cursor-pointer">
-          Choose file
-          <input id="upload_input"
-                 type="file"
-                 name="csv_upload"
-                 class="hidden"
-                 onchange="updateFilename(this)"
-                 accept=".csv" />
-        </label>
-        <span id="file-name-display" class="font-montserrat text-white">No file chosen</span>
-      </div>
-      {% csrf_token %}
-      <div class="relative">
-        <button id="submit-button"
-                class="font-montserrat tooltip-trigger w-full px-4 py-2 text-white bg-gray-400"
-                type="submit"
-                disabled
-                _="on click remove .hidden from #upload-spinner">
-          Submit data
-          <span class="loading loading-lg loading-spinner text-rcpch_pink hidden"
-                id="upload-spinner"></span>
-        </button>
-        <div class="-translate-x-1/2 bg-rcpch_pink tooltip-content transform w-48 absolute left-1/2 p-2 mt-2 text-center text-white rounded opacity-0 transition-opacity duration-300 pointer-events-none"
-             _=" on mouseenter from #submit-button if the #submit-button's disabled add .opacity-100 end on mouseleave from #submit-button if the #submit-button's disabled remove .opacity-100 end ">
-          Upload your NPDA CSV file to submit data!
-        </div>
-      </div>
-    </form>
   </div>
-</div>
-<script>
+  <script>
   function updateFilename(input) {
     const fileNameDisplay = document.getElementById('file-name-display')
     const submitButton = document.getElementById('submit-button')
@@ -105,5 +86,5 @@
       submitButton.setAttribute('disabled', 'disabled')
     }
   }
-</script>
+  </script>
 {% endblock content %}