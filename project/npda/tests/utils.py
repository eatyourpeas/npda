# 3rd Party Imports
from django_otp import DEVICE_ID_SESSION_KEY
from django.contrib.sessions.middleware import SessionMiddleware
from django.test.client import RequestFactory
from two_factor.utils import default_device

# NPDA Imports
from project.npda.general_functions import (
    get_single_pdu_from_ods_code,
    get_all_pdus_list_choices,
    create_session_object_from_organisation_employer,
)
from project.npda.models.organisation_employer import OrganisationEmployer


def twofactor_signin(client, test_user) -> None:
    """Helper fn to verify user via 2fa"""
    # OTP ENABLE
    test_user.totpdevice_set.create(name="default")
    session = client.session
    session[DEVICE_ID_SESSION_KEY] = default_device(test_user).persistent_id
    session.save()


def set_session_attributes_for_signedin_user(client, user, organisation_employer=None):
    """Helper function to set session attributes for a signed-in user, as done during login."""
    # Log in the user
    client.login(username=user.email, password="pw")

    # Create a request to initiate the session
    request = RequestFactory().get("/")

    # Add the session middleware to process the request
    middleware = SessionMiddleware(lambda request: None)
    middleware.process_request(request)
    request.session.save()

<<<<<<< HEAD
    request.session["ods_code"] = user.organisation_employer
    request.session["organisation_choices"] = [
        (choice["ods_code"], choice["name"])
        for choice in sibling_organisations["organisations"]
    ]
    request.session["pdu_choices"] = get_all_pdus_list_choices()
=======
    # Update session data
    session_data = create_session_object_from_organisation_employer(
        user.organisation_employers.first()
        if organisation_employer == None
        else organisation_employer
    )
    request.session.update(session_data)
>>>>>>> c79aa5a0
    request.session.save()

    # Update the client cookies to use the new session
    client.cookies["sessionid"] = request.session.session_key

    # OTP Log in (assumed to be a custom function)
    twofactor_signin(client, user)

    return client<|MERGE_RESOLUTION|>--- conflicted
+++ resolved
@@ -35,14 +35,6 @@
     middleware.process_request(request)
     request.session.save()
 
-<<<<<<< HEAD
-    request.session["ods_code"] = user.organisation_employer
-    request.session["organisation_choices"] = [
-        (choice["ods_code"], choice["name"])
-        for choice in sibling_organisations["organisations"]
-    ]
-    request.session["pdu_choices"] = get_all_pdus_list_choices()
-=======
     # Update session data
     session_data = create_session_object_from_organisation_employer(
         user.organisation_employers.first()
@@ -50,7 +42,6 @@
         else organisation_employer
     )
     request.session.update(session_data)
->>>>>>> c79aa5a0
     request.session.save()
 
     # Update the client cookies to use the new session
