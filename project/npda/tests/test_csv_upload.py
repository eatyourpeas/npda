--- conflicted
+++ resolved
@@ -27,7 +27,7 @@
 )
 from project.npda.forms.external_visit_validators import (
     VisitExternalValidationResult,
-    CentileAndSDS
+    CentileAndSDS,
 )
 
 
@@ -44,7 +44,7 @@
     height_result=CentileAndSDS(centile=Decimal(0.5), sds=Decimal(0.5)),
     weight_result=CentileAndSDS(centile=Decimal(0.5), sds=Decimal(0.5)),
     bmi=Decimal(0.5),
-    bmi_result=CentileAndSDS(centile=Decimal(0.5), sds=Decimal(0.5))
+    bmi_result=CentileAndSDS(centile=Decimal(0.5), sds=Decimal(0.5)),
 )
 
 
@@ -83,7 +83,6 @@
 def single_row_valid_df(dummy_sheets_folder):
     file = dummy_sheets_folder / "dummy_sheet.csv"
     df = csv_parse(file).df
-
     df = df.head(1)
 
     return df
@@ -674,7 +673,9 @@
 
     patient = Patient.objects.first()
     assert patient.location_bng == MOCK_PATIENT_EXTERNAL_VALIDATION_RESULT.location_bng
-    assert patient.location_wgs84 == MOCK_PATIENT_EXTERNAL_VALIDATION_RESULT.location_wgs84
+    assert (
+        patient.location_wgs84 == MOCK_PATIENT_EXTERNAL_VALIDATION_RESULT.location_wgs84
+    )
 
 
 @pytest.mark.django_db
@@ -943,12 +944,8 @@
     assert patient.nhs_number == "7195730220"  # cleaned version saved
     assert patient.postcode == "not a real postcode"  # saved but invalid
 
-<<<<<<< HEAD
     assert visit.weight == round(Decimal("7.89"), 1)  # cleaned version saved
     assert visit.height == 38  # saved but invalid
-=======
-    assert(visit.weight == round(Decimal("7.89"), 1)) # cleaned version saved
-    assert(visit.height == 38) # saved but invalid
 
 
 @pytest.mark.django_db
@@ -956,14 +953,19 @@
     csv_upload_sync(test_user, single_row_valid_df, None, ALDER_HEY_PZ_CODE, 2024)
     visit = Visit.objects.first()
 
-    assert(visit.height_centile == MOCK_VISIT_EXTERNAL_VALIDATION_RESULT.height_result.centile)
-    assert(visit.height_sds == MOCK_VISIT_EXTERNAL_VALIDATION_RESULT.height_result.sds)
-
-    assert(visit.weight_centile == MOCK_VISIT_EXTERNAL_VALIDATION_RESULT.weight_result.centile)
-    assert(visit.weight_sds == MOCK_VISIT_EXTERNAL_VALIDATION_RESULT.weight_result.sds)
-
-    assert(visit.bmi == MOCK_VISIT_EXTERNAL_VALIDATION_RESULT.bmi)
-
-    assert(visit.bmi_centile == MOCK_VISIT_EXTERNAL_VALIDATION_RESULT.bmi_result.centile)
-    assert(visit.bmi_sds == MOCK_VISIT_EXTERNAL_VALIDATION_RESULT.bmi_result.sds)
->>>>>>> 43e31a2f
+    assert (
+        visit.height_centile
+        == MOCK_VISIT_EXTERNAL_VALIDATION_RESULT.height_result.centile
+    )
+    assert visit.height_sds == MOCK_VISIT_EXTERNAL_VALIDATION_RESULT.height_result.sds
+
+    assert (
+        visit.weight_centile
+        == MOCK_VISIT_EXTERNAL_VALIDATION_RESULT.weight_result.centile
+    )
+    assert visit.weight_sds == MOCK_VISIT_EXTERNAL_VALIDATION_RESULT.weight_result.sds
+
+    assert visit.bmi == MOCK_VISIT_EXTERNAL_VALIDATION_RESULT.bmi
+
+    assert visit.bmi_centile == MOCK_VISIT_EXTERNAL_VALIDATION_RESULT.bmi_result.centile
+    assert visit.bmi_sds == MOCK_VISIT_EXTERNAL_VALIDATION_RESULT.bmi_result.sds