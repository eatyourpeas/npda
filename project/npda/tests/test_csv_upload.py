--- conflicted
+++ resolved
@@ -55,7 +55,6 @@
 
 @pytest.fixture
 def valid_df(dummy_sheets_folder):
-<<<<<<< HEAD
     file = dummy_sheets_folder / 'dummy_sheet.csv'
     return read_csv(file).df
 
@@ -65,40 +64,23 @@
     df = read_csv(file).df
 
     df = df.head(1)
-=======
-    return read_csv(dummy_sheets_folder / "dummy_sheet.csv")
-
-
-@pytest.fixture
-def single_row_valid_df(dummy_sheets_folder):
-    df = read_csv(dummy_sheets_folder / "dummy_sheet.csv").head(1)
-    assert len(df) == 1
->>>>>>> 282b6f89
 
     return df
 
 
 @pytest.fixture
 def one_patient_two_visits(dummy_sheets_folder):
-<<<<<<< HEAD
     file = dummy_sheets_folder / 'dummy_sheet.csv'
     df = read_csv(file).df
 
     df = df.head(2)
     assert(df["NHS Number"][0] == df["NHS Number"][1])
-=======
-    df = read_csv(dummy_sheets_folder / "dummy_sheet.csv").head(2)
-
-    assert len(df) == 2
-    assert df["NHS Number"][0] == df["NHS Number"][1]
->>>>>>> 282b6f89
 
     return df
 
 
 @pytest.fixture
 def two_patients_first_with_two_visits_second_with_one(dummy_sheets_folder):
-<<<<<<< HEAD
     file = dummy_sheets_folder / 'dummy_sheet.csv'
     df = read_csv(file).df
 
@@ -106,32 +88,16 @@
 
     assert(df["NHS Number"][0] == df["NHS Number"][1])
     assert(df["NHS Number"][2] != df["NHS Number"][0])
-=======
-    df = read_csv(dummy_sheets_folder / "dummy_sheet.csv").head(3)
-
-    assert len(df) == 3
-    assert df["NHS Number"][0] == df["NHS Number"][1]
-    assert df["NHS Number"][2] != df["NHS Number"][0]
->>>>>>> 282b6f89
 
     return df
 
 
 @pytest.fixture
 def two_patients_with_one_visit_each(dummy_sheets_folder):
-<<<<<<< HEAD
     file = dummy_sheets_folder / 'dummy_sheet.csv'
     df = read_csv(file).df
 
     df = df.drop([0]).head(2).reset_index(drop=True)
-=======
-    df = (
-        read_csv(dummy_sheets_folder / "dummy_sheet.csv")
-        .drop([0])
-        .head(2)
-        .reset_index(drop=True)
-    )
->>>>>>> 282b6f89
 
     assert len(df) == 2
     assert df["NHS Number"][1] != df["NHS Number"][0]
@@ -665,8 +631,7 @@
 
     csv_upload_sync(test_user, df, None, ALDER_HEY_PZ_CODE)
     patient = Patient.objects.first()
-
-<<<<<<< HEAD
+    
     assert(patient.date_of_birth == df["Date of Birth"][0].date())
 
 
@@ -806,8 +771,4 @@
     csv_upload_sync(test_user, df, None, ALDER_HEY_PZ_CODE)
 
     assert(Patient.objects.count() == 1)
-    assert(Visit.objects.count() == 2)
-        
-=======
-    assert patient.date_of_birth == df["Date of Birth"][0].date()
->>>>>>> 282b6f89
+    assert(Visit.objects.count() == 2)