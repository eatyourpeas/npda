import dataclasses
import tempfile
from decimal import Decimal
from unittest.mock import AsyncMock, patch

from asgiref.sync import sync_to_async, async_to_sync

import nhs_number
import pandas as pd
import pytest
from dateutil.relativedelta import relativedelta
from django.apps import apps
from django.core.exceptions import ValidationError
from django.db import transaction
from httpx import HTTPError

from project.npda.general_functions.csv_upload import csv_upload
from project.npda.general_functions.csv_read import csv_read
from project.npda.models import NPDAUser, Patient, Visit
from project.npda.tests.factories.patient_factory import (
    INDEX_OF_MULTIPLE_DEPRIVATION_QUINTILE,
    TODAY,
    VALID_FIELDS,
)
from project.npda.forms.external_patient_validators import (
    PatientExternalValidationResult,
)


MOCK_EXTERNAL_VALIDATION_RESULT = PatientExternalValidationResult(
    postcode=VALID_FIELDS["postcode"],
    gp_practice_ods_code=VALID_FIELDS["gp_practice_ods_code"],
    gp_practice_postcode=None,
    index_of_multiple_deprivation_quintile=INDEX_OF_MULTIPLE_DEPRIVATION_QUINTILE,
)


def mock_external_validation_result(**kwargs):
    return AsyncMock(
        return_value=dataclasses.replace(MOCK_EXTERNAL_VALIDATION_RESULT, **kwargs)
    )


# We don't want to call remote services in unit tests
@pytest.fixture(autouse=True)
def mock_remote_calls():
    with patch(
        "project.npda.general_functions.csv_upload.validate_patient_async",
        AsyncMock(return_value=MOCK_EXTERNAL_VALIDATION_RESULT),
    ):
        yield None


ALDER_HEY_PZ_CODE = "PZ074"


@pytest.fixture
def valid_df(dummy_sheets_folder):
<<<<<<< HEAD
    return csv_read(dummy_sheets_folder / "dummy_sheet.csv")
=======
    file = dummy_sheets_folder / "dummy_sheet.csv"
    return read_csv(file).df
>>>>>>> daa7e4f6


@pytest.fixture
def single_row_valid_df(dummy_sheets_folder):
<<<<<<< HEAD
    df = csv_read(dummy_sheets_folder / "dummy_sheet.csv").head(1)
    assert len(df) == 1
=======
    file = dummy_sheets_folder / "dummy_sheet.csv"
    df = read_csv(file).df

    df = df.head(1)
>>>>>>> daa7e4f6

    return df


@pytest.fixture
def one_patient_two_visits(dummy_sheets_folder):
<<<<<<< HEAD
    df = csv_read(dummy_sheets_folder / "dummy_sheet.csv").head(2)
=======
    file = dummy_sheets_folder / "dummy_sheet.csv"
    df = read_csv(file).df
>>>>>>> daa7e4f6

    df = df.head(2)
    assert df["NHS Number"][0] == df["NHS Number"][1]

    return df


@pytest.fixture
def two_patients_first_with_two_visits_second_with_one(dummy_sheets_folder):
<<<<<<< HEAD
    df = csv_read(dummy_sheets_folder / "dummy_sheet.csv").head(3)
=======
    file = dummy_sheets_folder / "dummy_sheet.csv"
    df = read_csv(file).df

    df = df.head(3)
>>>>>>> daa7e4f6

    assert df["NHS Number"][0] == df["NHS Number"][1]
    assert df["NHS Number"][2] != df["NHS Number"][0]

    return df


@pytest.fixture
def two_patients_with_one_visit_each(dummy_sheets_folder):
<<<<<<< HEAD
    df = (
        csv_read(dummy_sheets_folder / "dummy_sheet.csv")
        .drop([0])
        .head(2)
        .reset_index(drop=True)
    )
=======
    file = dummy_sheets_folder / "dummy_sheet.csv"
    df = read_csv(file).df

    df = df.drop([0]).head(2).reset_index(drop=True)
>>>>>>> daa7e4f6

    assert len(df) == 2
    assert df["NHS Number"][1] != df["NHS Number"][0]

    return df


@pytest.fixture
def test_user(seed_groups_fixture, seed_users_fixture):
    return NPDAUser.objects.filter(
        organisation_employers__pz_code=ALDER_HEY_PZ_CODE
    ).first()


@sync_to_async
def async_get_all(query_set_fn):
    return list(query_set_fn())


# The database is not rolled back if we used the built in async support for pytest
# https://github.com/pytest-dev/pytest-asyncio/issues/226
@async_to_sync
async def csv_upload_sync(user, dataframe, csv_file, pdu_pz_code):
    return await csv_upload(user, dataframe, csv_file, pdu_pz_code)


def read_csv_from_str(contents):
    with tempfile.NamedTemporaryFile() as f:
        f.write(contents.encode())
        f.seek(0)

        return csv_read(f)


@pytest.mark.django_db
def test_create_patient(test_user, single_row_valid_df):

    csv_upload_sync(test_user, single_row_valid_df, None, ALDER_HEY_PZ_CODE)
    patient = Patient.objects.first()

    assert patient.nhs_number == nhs_number.standardise_format(
        single_row_valid_df["NHS Number"][0]
    )
    assert patient.date_of_birth == single_row_valid_df["Date of Birth"][0].date()
    assert patient.diabetes_type == single_row_valid_df["Diabetes Type"][0]
    assert (
        patient.diagnosis_date
        == single_row_valid_df["Date of Diabetes Diagnosis"][0].date()
    )
    assert patient.death_date is None


@pytest.mark.django_db
def test_create_patient_with_death_date(test_user, single_row_valid_df):
    death_date = VALID_FIELDS["diagnosis_date"] + relativedelta(years=1)
    single_row_valid_df.loc[0, "Death Date"] = pd.to_datetime(death_date)

    csv_upload_sync(test_user, single_row_valid_df, None, ALDER_HEY_PZ_CODE)
    patient = Patient.objects.first()

    assert patient.death_date == single_row_valid_df["Death Date"][0].date()


@pytest.mark.django_db
def test_multiple_patients(
    test_user, two_patients_first_with_two_visits_second_with_one
):
    df = two_patients_first_with_two_visits_second_with_one

    assert df["NHS Number"][0] == df["NHS Number"][1]
    assert df["NHS Number"][0] != df["NHS Number"][2]

    csv_upload_sync(test_user, df, None, ALDER_HEY_PZ_CODE)

    assert Patient.objects.count() == 2
    [first_patient, second_patient] = Patient.objects.all()

    assert Visit.objects.filter(patient=first_patient).count() == 2
    assert Visit.objects.filter(patient=second_patient).count() == 1

    assert first_patient.nhs_number == nhs_number.standardise_format(
        df["NHS Number"][0]
    )
    assert first_patient.date_of_birth == df["Date of Birth"][0].date()
    assert first_patient.diabetes_type == df["Diabetes Type"][0]
    assert first_patient.diagnosis_date == df["Date of Diabetes Diagnosis"][0].date()

    assert second_patient.nhs_number == nhs_number.standardise_format(
        df["NHS Number"][2]
    )
    assert second_patient.date_of_birth == df["Date of Birth"][2].date()
    assert second_patient.diabetes_type == df["Diabetes Type"][2]
    assert second_patient.diagnosis_date == df["Date of Diabetes Diagnosis"][2].date()


@pytest.mark.parametrize(
    "column,model_field",
    [
        pytest.param("NHS Number", "nhs_number"),
        pytest.param("Date of Birth", "date_of_birth"),
        pytest.param("Diabetes Type", "diabetes_type"),
        pytest.param("Date of Diabetes Diagnosis", "diagnosis_date"),
    ],
)
@pytest.mark.django_db
def test_missing_mandatory_field(test_user, valid_df, column, model_field):
    valid_df.loc[0, column] = None

    with transaction.atomic():
        errors = csv_upload_sync(test_user, valid_df, None, ALDER_HEY_PZ_CODE)

    assert model_field in errors[0]

    # Catastrophic - we can't save this patient at all so we won't save any of the patients in the submission
    assert Patient.objects.count() == 0


@pytest.mark.django_db
def test_error_in_single_visit(test_user, single_row_valid_df):
    single_row_valid_df.loc[0, "Diabetes Treatment at time of Hba1c measurement"] = 45

    errors = csv_upload_sync(test_user, single_row_valid_df, None, ALDER_HEY_PZ_CODE)
    assert "treatment" in errors[0]

    visit = Visit.objects.first()

    assert visit.treatment == 45
    assert "treatment" in visit.errors


@pytest.mark.django_db
def test_error_in_multiple_visits(test_user, one_patient_two_visits):
    df = one_patient_two_visits
    df.loc[0, "Diabetes Treatment at time of Hba1c measurement"] = 45

    errors = csv_upload_sync(test_user, df, None, ALDER_HEY_PZ_CODE)
    assert "treatment" in errors[0]

    assert Visit.objects.count() == 2

    [first_visit, second_visit] = Visit.objects.all().order_by("visit_date")

    assert first_visit.treatment == 45
    assert "treatment" in first_visit.errors

    assert (
        second_visit.treatment
        == df["Diabetes Treatment at time of Hba1c measurement"][1]
    )
    assert second_visit.errors is None


@pytest.mark.django_db
def test_multiple_patients_where_one_has_visit_errors_and_the_other_does_not(
    test_user, two_patients_first_with_two_visits_second_with_one
):
    df = two_patients_first_with_two_visits_second_with_one

    assert df["NHS Number"][0] == df["NHS Number"][1]
    assert df["NHS Number"][0] != df["NHS Number"][2]

    df.loc[0, "Diabetes Treatment at time of Hba1c measurement"] = 45

    errors = csv_upload_sync(test_user, df, None, ALDER_HEY_PZ_CODE)
    assert "treatment" in errors[0]

    [patient_one, patient_two] = Patient.objects.all()

    assert Visit.objects.count() == 3

    [first_visit_for_first_patient, second_visit_for_first_patient] = (
        Visit.objects.filter(patient=patient_one).order_by("visit_date")
    )

    [visit_for_second_patient] = Visit.objects.filter(patient=patient_two)

    assert first_visit_for_first_patient.treatment == 45
    assert "treatment" in first_visit_for_first_patient.errors

    assert (
        second_visit_for_first_patient.treatment
        == df["Diabetes Treatment at time of Hba1c measurement"][1]
    )
    assert second_visit_for_first_patient.errors is None

    assert (
        visit_for_second_patient.treatment
        == df["Diabetes Treatment at time of Hba1c measurement"][2]
    )
    assert visit_for_second_patient.errors is None


@pytest.mark.django_db
def test_multiple_patients_with_visit_errors(
    test_user, two_patients_with_one_visit_each
):
    df = two_patients_with_one_visit_each

    df.loc[0, "Diabetes Treatment at time of Hba1c measurement"] = 45
    df.loc[1, "Diabetes Treatment at time of Hba1c measurement"] = 45

    errors = csv_upload_sync(test_user, df, None, ALDER_HEY_PZ_CODE)

    assert "treatment" in errors[0]
    assert "treatment" in errors[1]

    [patient_one, patient_two] = Patient.objects.all()

    assert Visit.objects.count() == 2

    visit_for_first_patient = Visit.objects.filter(patient=patient_one).first()
    visit_for_second_patient = Visit.objects.filter(patient=patient_two).first()

    assert visit_for_first_patient.treatment == 45
    assert "treatment" in visit_for_first_patient.errors

    assert visit_for_second_patient.treatment == 45
    assert "treatment" in visit_for_second_patient.errors


@pytest.mark.django_db
def test_invalid_nhs_number(test_user, single_row_valid_df):
    invalid_nhs_number = "123456789"
    single_row_valid_df["NHS Number"] = invalid_nhs_number

    errors = csv_upload_sync(test_user, single_row_valid_df, None, ALDER_HEY_PZ_CODE)
    assert "nhs_number" in errors[0]

    # Not catastrophic - error saved in model and raised back to caller
    patient = Patient.objects.first()

    assert patient.nhs_number == invalid_nhs_number

    # TODO MRB: create a ValidationError model field (https://github.com/rcpch/national-paediatric-diabetes-audit/issues/332)
    assert "nhs_number" in patient.errors


@pytest.mark.django_db
def test_future_date_of_birth(test_user, single_row_valid_df):
    date_of_birth = TODAY + relativedelta(days=1)
    single_row_valid_df["Date of Birth"] = pd.to_datetime(date_of_birth)

    errors = csv_upload_sync(test_user, single_row_valid_df, None, ALDER_HEY_PZ_CODE)
    assert "date_of_birth" in errors[0]

    patient = Patient.objects.first()

    assert patient.date_of_birth == date_of_birth
    assert "date_of_birth" in patient.errors

    error_message = patient.errors["date_of_birth"][0]["message"]
    assert error_message == "Cannot be in the future"


@pytest.mark.django_db
def test_over_25(test_user, single_row_valid_df):
    date_of_birth = TODAY + -relativedelta(years=25, days=1)
    single_row_valid_df["Date of Birth"] = pd.to_datetime(date_of_birth)

    errors = csv_upload_sync(test_user, single_row_valid_df, None, ALDER_HEY_PZ_CODE)
    assert "date_of_birth" in errors[0]

    patient = Patient.objects.first()

    assert patient.date_of_birth == date_of_birth
    assert "date_of_birth" in patient.errors

    error_message = patient.errors["date_of_birth"][0]["message"]
    assert error_message == "NPDA patients cannot be 25+ years old. This patient is 25"


@pytest.mark.django_db
def test_invalid_diabetes_type(test_user, single_row_valid_df):
    single_row_valid_df["Diabetes Type"] = 45

    errors = csv_upload_sync(test_user, single_row_valid_df, None, ALDER_HEY_PZ_CODE)
    assert "diabetes_type" in errors[0]

    patient = Patient.objects.first()

    assert patient.diabetes_type == 45
    assert "diabetes_type" in patient.errors


@pytest.mark.django_db
def test_future_diagnosis_date(test_user, single_row_valid_df):
    diagnosis_date = TODAY + relativedelta(days=1)
    single_row_valid_df["Date of Diabetes Diagnosis"] = pd.to_datetime(diagnosis_date)

    errors = csv_upload_sync(test_user, single_row_valid_df, None, ALDER_HEY_PZ_CODE)
    assert "diagnosis_date" in errors[0]

    patient = Patient.objects.first()

    assert patient.diagnosis_date == diagnosis_date
    assert "diagnosis_date" in patient.errors

    error_message = patient.errors["diagnosis_date"][0]["message"]
    assert error_message == "Cannot be in the future"


@pytest.mark.django_db
def test_diagnosis_date_before_date_of_birth(test_user, single_row_valid_df):
    date_of_birth = (VALID_FIELDS["date_of_birth"],)
    diagnosis_date = VALID_FIELDS["date_of_birth"] - relativedelta(years=1)

    single_row_valid_df["Date of Diabetes Diagnosis"] = pd.to_datetime(diagnosis_date)

    errors = csv_upload_sync(test_user, single_row_valid_df, None, ALDER_HEY_PZ_CODE)
    assert "diagnosis_date" in errors[0]

    patient = Patient.objects.first()

    assert patient.diagnosis_date == diagnosis_date
    assert "diagnosis_date" in patient.errors

    error_message = patient.errors["diagnosis_date"][0]["message"]
    # TODO MRB: why does this have entity encoding issues? (https://github.com/rcpch/national-paediatric-diabetes-audit/issues/333)
    assert (
        error_message
        == "&#x27;Date of Diabetes Diagnosis&#x27; cannot be before &#x27;Date of Birth&#x27;"
    )


@pytest.mark.django_db
def test_invalid_sex(test_user, single_row_valid_df):
    single_row_valid_df["Stated gender"] = 45

    errors = csv_upload_sync(test_user, single_row_valid_df, None, ALDER_HEY_PZ_CODE)
    assert "sex" in errors[0]

    patient = Patient.objects.first()

    assert patient.sex == 45
    assert "sex" in patient.errors


@pytest.mark.django_db
def test_invalid_ethnicity(test_user, single_row_valid_df):
    single_row_valid_df["Ethnic Category"] = "45"

    errors = csv_upload_sync(test_user, single_row_valid_df, None, ALDER_HEY_PZ_CODE)
    assert "ethnicity" in errors[0]

    patient = Patient.objects.first()

    assert patient.ethnicity == "45"
    assert "ethnicity" in patient.errors


@pytest.mark.django_db
def test_missing_gp_ods_code(test_user, single_row_valid_df):
    single_row_valid_df["GP Practice Code"] = None

    errors = csv_upload_sync(test_user, single_row_valid_df, None, ALDER_HEY_PZ_CODE)
    assert "gp_practice_ods_code" in errors[0]

    patient = Patient.objects.first()

    assert "gp_practice_ods_code" in patient.errors

    error_message = patient.errors["gp_practice_ods_code"][0]["message"]
    # TODO MRB: why does this have entity encoding issues? (https://github.com/rcpch/national-paediatric-diabetes-audit/issues/333)
    assert (
        error_message
        == "&#x27;GP Practice ODS code&#x27; and &#x27;GP Practice postcode&#x27; cannot both be empty"
    )


@pytest.mark.django_db
def test_future_death_date(test_user, single_row_valid_df):
    death_date = TODAY + relativedelta(days=1)

    single_row_valid_df["Death Date"] = pd.to_datetime(death_date)

    errors = csv_upload_sync(test_user, single_row_valid_df, None, ALDER_HEY_PZ_CODE)
    assert "death_date" in errors[0]

    patient = Patient.objects.first()

    assert patient.death_date == death_date
    assert "death_date" in patient.errors

    error_message = patient.errors["death_date"][0]["message"]
    assert error_message == "Cannot be in the future"


@pytest.mark.django_db
def test_death_date_before_date_of_birth(test_user, single_row_valid_df):
    date_of_birth = (VALID_FIELDS["date_of_birth"],)
    death_date = VALID_FIELDS["date_of_birth"] - relativedelta(years=1)

    single_row_valid_df["Death Date"] = pd.to_datetime(death_date)

    errors = csv_upload_sync(test_user, single_row_valid_df, None, ALDER_HEY_PZ_CODE)
    assert "death_date" in errors[0]

    patient = Patient.objects.first()

    assert patient.death_date == death_date
    assert "death_date" in patient.errors

    error_message = patient.errors["death_date"][0]["message"]
    # TODO MRB: why does this have entity encoding issues? (https://github.com/rcpch/national-paediatric-diabetes-audit/issues/333)
    assert (
        error_message
        == "&#x27;Death Date&#x27; cannot be before &#x27;Date of Birth&#x27;"
    )


@pytest.mark.django_db
@patch(
    "project.npda.general_functions.csv_upload.validate_patient_async",
    mock_external_validation_result(postcode=ValidationError("Invalid postcode")),
)
def test_invalid_postcode(test_user, single_row_valid_df):
    single_row_valid_df["Postcode of usual address"] = "not a postcode"

    errors = csv_upload_sync(test_user, single_row_valid_df, None, ALDER_HEY_PZ_CODE)
    assert "postcode" in errors[0]

    patient = Patient.objects.first()

    assert patient.postcode == "not a postcode"
    assert "postcode" in patient.errors


@pytest.mark.django_db
@patch(
    "project.npda.general_functions.csv_upload.validate_patient_async",
    mock_external_validation_result(postcode=None),
)
def test_error_validating_postcode(test_user, single_row_valid_df):
    single_row_valid_df["Postcode of usual address"] = "WC1X 8SH"

    errors = csv_upload_sync(test_user, single_row_valid_df, None, ALDER_HEY_PZ_CODE)
    assert len(errors) == 0

    patient = Patient.objects.first()
    assert patient.postcode == "WC1X8SH"


@pytest.mark.django_db
@patch(
    "project.npda.general_functions.csv_upload.validate_patient_async",
    mock_external_validation_result(
        gp_practice_ods_code=ValidationError("Invalid ODS code")
    ),
)
def test_invalid_gp_ods_code(test_user, single_row_valid_df):
    single_row_valid_df["GP Practice Code"] = "not a GP code"

    errors = csv_upload_sync(test_user, single_row_valid_df, None, ALDER_HEY_PZ_CODE)
    assert "gp_practice_ods_code" in errors[0]

    patient = Patient.objects.first()

    assert patient.gp_practice_ods_code == "not a GP code"
    assert "gp_practice_ods_code" in patient.errors


@pytest.mark.django_db
@patch(
    "project.npda.general_functions.csv_upload.validate_patient_async",
    mock_external_validation_result(postcode=None),
)
def test_error_validating_gp_ods_code(test_user, single_row_valid_df):
    single_row_valid_df["GP Practice Code"] = "G85023"

    errors = csv_upload_sync(test_user, single_row_valid_df, None, ALDER_HEY_PZ_CODE)
    assert len(errors) == 0

    patient = Patient.objects.first()
    assert patient.gp_practice_ods_code == "G85023"


@pytest.mark.django_db
def test_lookup_index_of_multiple_deprivation(test_user, single_row_valid_df):
    csv_upload_sync(test_user, single_row_valid_df, None, ALDER_HEY_PZ_CODE)

    patient = Patient.objects.first()
    assert (
        patient.index_of_multiple_deprivation_quintile
        == INDEX_OF_MULTIPLE_DEPRIVATION_QUINTILE
    )


@pytest.mark.django_db
@patch(
    "project.npda.general_functions.csv_upload.validate_patient_async",
    mock_external_validation_result(index_of_multiple_deprivation_quintile=None),
)
def test_error_looking_up_index_of_multiple_deprivation(test_user, single_row_valid_df):
    csv_upload_sync(test_user, single_row_valid_df, None, ALDER_HEY_PZ_CODE)

    patient = Patient.objects.first()
    assert patient.index_of_multiple_deprivation_quintile is None


@pytest.mark.django_db
def test_strip_first_spaces_in_column_name(test_user, dummy_sheet_csv):
    csv = dummy_sheet_csv.replace("NHS Number", "  NHS Number")
    df = read_csv_from_str(csv).df

    assert df.columns[0] == "NHS Number"

    csv_upload_sync(test_user, df, None, ALDER_HEY_PZ_CODE)
    patient = Patient.objects.first()

    assert patient.nhs_number == nhs_number.standardise_format(df["NHS Number"][0])


@pytest.mark.django_db
def test_strip_last_spaces_in_column_name(test_user, dummy_sheet_csv):
    csv = dummy_sheet_csv.replace("NHS Number", "NHS Number  ")
    df = read_csv_from_str(csv).df

    assert df.columns[0] == "NHS Number"

    csv_upload_sync(test_user, df, None, ALDER_HEY_PZ_CODE)
    patient = Patient.objects.first()

    assert patient.nhs_number == nhs_number.standardise_format(df["NHS Number"][0])


# Originally found in https://github.com/rcpch/national-paediatric-diabetes-audit/actions/runs/11627684066/job/32381466250
# so we have a separate unit test for it
@pytest.mark.django_db
def test_spaces_in_date_column_name(test_user, dummy_sheet_csv):
    csv = dummy_sheet_csv.replace("Date of Birth", "  Date of Birth")
    df = read_csv_from_str(csv).df

    csv_upload_sync(test_user, df, None, ALDER_HEY_PZ_CODE)
    patient = Patient.objects.first()

    assert patient.date_of_birth == df["Date of Birth"][0].date()


@pytest.mark.django_db
def test_different_column_order(test_user, single_row_valid_df):
    columns = single_row_valid_df.columns.to_list()

    # Move the first column to the end
    columns = columns[1:] + columns[:1]
    df = single_row_valid_df[columns]

    csv_upload_sync(test_user, df, None, ALDER_HEY_PZ_CODE)
    assert Patient.objects.count() == 1


# TODO MRB: these should probably be calling the route directly? https://github.com/rcpch/national-paediatric-diabetes-audit/issues/353
@pytest.mark.django_db
def test_additional_columns_causes_error(test_user, single_row_valid_df):
    single_row_valid_df["extra_one"] = "woo"
    single_row_valid_df["extra_two"] = "bloo"

    csv = single_row_valid_df.to_csv(index=False, date_format="%d/%m/%Y")

    additional_columns = read_csv_from_str(csv).additional_columns
    assert additional_columns == ["extra_one", "extra_two"]


@pytest.mark.django_db
def test_duplicate_columns_causes_error(test_user, single_row_valid_df):
    single_row_valid_df["NHS Number_2"] = single_row_valid_df["NHS Number"]
    single_row_valid_df["NHS Number_3"] = single_row_valid_df["NHS Number"]
    single_row_valid_df["Date of Birth_2"] = single_row_valid_df["Date of Birth"]

    csv = single_row_valid_df.to_csv(index=False, date_format="%d/%m/%Y")
    csv = csv.replace("NHS Number_2", "NHS Number")
    csv = csv.replace("NHS Number_3", "NHS Number")
    csv = csv.replace("Date of Birth_2", "Date of Birth")

    duplicate_columns = read_csv_from_str(csv).duplicate_columns
    assert duplicate_columns == ["NHS Number", "Date of Birth"]


@pytest.mark.django_db
def test_missing_columns_causes_error(test_user, single_row_valid_df):
    df = single_row_valid_df.drop(
        columns=["Urinary Albumin Level (ACR)", "Total Cholesterol Level (mmol/l)"]
    )
    csv = df.to_csv(index=False, date_format="%d/%m/%Y")

    missing_columns = read_csv_from_str(csv).missing_columns
    assert missing_columns == [
        "Urinary Albumin Level (ACR)",
        "Total Cholesterol Level (mmol/l)",
    ]


@pytest.mark.django_db
def test_case_insensitive_column_headers(test_user, dummy_sheet_csv):
    csv = dummy_sheet_csv

    lines = csv.split("\n")
    lines[0] = lines[0].lower()
    csv = "\n".join(lines)

    df = read_csv_from_str(csv).df

    errors = csv_upload_sync(test_user, df, None, ALDER_HEY_PZ_CODE)
    assert len(errors) == 0


@pytest.mark.django_db
def test_mixed_case_column_headers(test_user, dummy_sheet_csv):
    csv = dummy_sheet_csv.replace("NHS Number", "NHS number")
    df = read_csv_from_str(csv).df

    assert df.columns[0] == "NHS Number"


@pytest.mark.django_db
def test_first_row_with_extra_cell_at_the_start(test_user, single_row_valid_df):
    csv = single_row_valid_df.to_csv(index=False, date_format="%d/%m/%Y")

    lines = csv.split("\n")
    lines[1] = "extra_value," + lines[1]

    csv = "\n".join(lines)

    with pytest.raises(ValueError):
        read_csv_from_str(csv)


@pytest.mark.django_db
def test_first_row_with_extra_cell_on_the_end(test_user, single_row_valid_df):
    csv = single_row_valid_df.to_csv(index=False, date_format="%d/%m/%Y")

    lines = csv.split("\n")
    lines[1] += ",extra_value"

    csv = "\n".join(lines)

    with pytest.raises(ValueError):
        read_csv_from_str(csv)


@pytest.mark.django_db
def test_second_row_with_extra_cell_at_the_start(test_user, one_patient_two_visits):
    csv = one_patient_two_visits.to_csv(index=False, date_format="%d/%m/%Y")

    lines = csv.split("\n")
    lines[2] = "extra_value," + lines[1]

    csv = "\n".join(lines)

    with pytest.raises(pd.errors.ParserError):
        read_csv_from_str(csv)


@pytest.mark.django_db
def test_second_row_with_extra_cell_on_the_end(test_user, one_patient_two_visits):
    csv = one_patient_two_visits.to_csv(index=False, date_format="%d/%m/%Y")

    lines = csv.split("\n")
    lines[2] += ",extra_value"

    csv = "\n".join(lines)

    with pytest.raises(pd.errors.ParserError):
        read_csv_from_str(csv)


@pytest.mark.django_db
def test_upload_without_headers(test_user, one_patient_two_visits):
    csv = one_patient_two_visits.to_csv(index=False, date_format="%d/%m/%Y")

    lines = csv.split("\n")
    lines = lines[1:]

    csv = "\n".join(lines)

    df = read_csv_from_str(csv).df

    csv_upload_sync(test_user, df, None, ALDER_HEY_PZ_CODE)

    assert Patient.objects.count() == 1
    assert Visit.objects.count() == 2


@pytest.mark.django_db
def test_upload_csv_with_bool_values_instead_of_int(test_user, single_row_valid_df):
    single_row_valid_df["Has the patient been recommended a Gluten-free diet?"] = True

    errors = csv_upload_sync(test_user, single_row_valid_df, None, ALDER_HEY_PZ_CODE)
    assert "gluten_free_diet" in errors[0]

    visit = Visit.objects.first()
    assert visit.gluten_free_diet == 1


@pytest.mark.django_db
def test_height_is_rounded_to_one_decimal(test_user, single_row_valid_df):
    single_row_valid_df["Patient Height (cm)"] = 123.456
    single_row_valid_df["Patient Weight (kg)"] = 7.89

    csv_upload_sync(test_user, single_row_valid_df, None, ALDER_HEY_PZ_CODE)

    visit = Visit.objects.first()

    assert visit.height == round(
        Decimal("123.456"), 1
    )  # Values are stored as Decimals (4 digits with 1 decimal place)
    assert visit.weight == round(
        Decimal("7.89"), 1
    )  # Values are stored as Decimals (4 digits with 1 decimal place)<|MERGE_RESOLUTION|>--- conflicted
+++ resolved
@@ -14,8 +14,7 @@
 from django.db import transaction
 from httpx import HTTPError
 
-from project.npda.general_functions.csv_upload import csv_upload
-from project.npda.general_functions.csv_read import csv_read
+from project.npda.general_functions.csv import csv_upload, csv_parse
 from project.npda.models import NPDAUser, Patient, Visit
 from project.npda.tests.factories.patient_factory import (
     INDEX_OF_MULTIPLE_DEPRIVATION_QUINTILE,
@@ -56,37 +55,24 @@
 
 @pytest.fixture
 def valid_df(dummy_sheets_folder):
-<<<<<<< HEAD
-    return csv_read(dummy_sheets_folder / "dummy_sheet.csv")
-=======
     file = dummy_sheets_folder / "dummy_sheet.csv"
-    return read_csv(file).df
->>>>>>> daa7e4f6
+    return csv_parse(file).df
 
 
 @pytest.fixture
 def single_row_valid_df(dummy_sheets_folder):
-<<<<<<< HEAD
-    df = csv_read(dummy_sheets_folder / "dummy_sheet.csv").head(1)
-    assert len(df) == 1
-=======
     file = dummy_sheets_folder / "dummy_sheet.csv"
-    df = read_csv(file).df
+    df = csv_parse(file).df
 
     df = df.head(1)
->>>>>>> daa7e4f6
 
     return df
 
 
 @pytest.fixture
 def one_patient_two_visits(dummy_sheets_folder):
-<<<<<<< HEAD
-    df = csv_read(dummy_sheets_folder / "dummy_sheet.csv").head(2)
-=======
     file = dummy_sheets_folder / "dummy_sheet.csv"
-    df = read_csv(file).df
->>>>>>> daa7e4f6
+    df = csv_parse(file).df
 
     df = df.head(2)
     assert df["NHS Number"][0] == df["NHS Number"][1]
@@ -96,14 +82,10 @@
 
 @pytest.fixture
 def two_patients_first_with_two_visits_second_with_one(dummy_sheets_folder):
-<<<<<<< HEAD
-    df = csv_read(dummy_sheets_folder / "dummy_sheet.csv").head(3)
-=======
     file = dummy_sheets_folder / "dummy_sheet.csv"
-    df = read_csv(file).df
+    df = csv_parse(file).df
 
     df = df.head(3)
->>>>>>> daa7e4f6
 
     assert df["NHS Number"][0] == df["NHS Number"][1]
     assert df["NHS Number"][2] != df["NHS Number"][0]
@@ -113,19 +95,10 @@
 
 @pytest.fixture
 def two_patients_with_one_visit_each(dummy_sheets_folder):
-<<<<<<< HEAD
-    df = (
-        csv_read(dummy_sheets_folder / "dummy_sheet.csv")
-        .drop([0])
-        .head(2)
-        .reset_index(drop=True)
-    )
-=======
     file = dummy_sheets_folder / "dummy_sheet.csv"
-    df = read_csv(file).df
+    df = csv_parse(file).df
 
     df = df.drop([0]).head(2).reset_index(drop=True)
->>>>>>> daa7e4f6
 
     assert len(df) == 2
     assert df["NHS Number"][1] != df["NHS Number"][0]
@@ -157,7 +130,7 @@
         f.write(contents.encode())
         f.seek(0)
 
-        return csv_read(f)
+        return csv_parse(f)
 
 
 @pytest.mark.django_db
