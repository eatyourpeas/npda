<<<<<<< HEAD
"""
Seeds NPDA Users in test db once per session.
"""

# Standard imports
import pytest

# 3rd Party imports
from django.contrib.auth.models import Group

# NPDA Imports
=======
import pytest
from django.contrib.sessions.middleware import SessionMiddleware
from django.test.client import RequestFactory
from django.urls import reverse
from project.npda.general_functions import (
    retrieve_pdu_from_organisation_ods_code,
    retrieve_pdu_list,
    get_nhs_organisation,
)
>>>>>>> 833a0a9a
from project.npda.tests.UserDataClasses import (
    test_user_audit_centre_coordinator_data,
    test_user_audit_centre_editor_data,
    test_user_audit_centre_reader_data,
    test_user_rcpch_audit_team_data,
)
from project.npda.models import NPDAUser
from .NPDAUserFactory import NPDAUserFactory
from project.constants.user import RCPCH_AUDIT_TEAM
import logging

logger = logging.getLogger(__name__)


@pytest.fixture(scope="session")
def seed_users_fixture(django_db_setup, django_db_blocker):

    # Define user data to seed
    users = [
        test_user_audit_centre_reader_data,
        test_user_audit_centre_editor_data,
        test_user_audit_centre_coordinator_data,
        test_user_rcpch_audit_team_data,
    ]

    with django_db_blocker.unblock():

        # Don't repeat seed if users already exist.
        if NPDAUser.objects.exists():
            logger.info("Test users already seeded. Skipping")
            return

        # Otherwise, seed the users
        is_active = True
        is_staff = False
        is_rcpch_audit_team_member = False
        is_rcpch_staff = False

        # First get GOSH Organisation details
        GOSH_ORGANISATION_DETAILS = get_nhs_organisation(ods_code="RP401")
        GOSH = GOSH_ORGANISATION_DETAILS["name"]

        logger.info(f"Seeding test users at {GOSH}.")
        # Seed a user of each type at GOSH
        for user in users:
            first_name = user.role_str

            # set RCPCH AUDIT TEAM MEMBER ATTRIBUTE
            if user.role == RCPCH_AUDIT_TEAM:
                is_rcpch_audit_team_member = True
                is_rcpch_staff = True

            if user.is_clinical_audit_team:
                is_rcpch_audit_team_member = True
                first_name = "CLINICAL_AUDIT_TEAM"

            NPDAUserFactory(
                first_name=first_name,
                role=user.role,
                is_active=is_active,
                is_staff=is_staff,
                is_rcpch_audit_team_member=is_rcpch_audit_team_member,
                is_rcpch_staff=is_rcpch_staff,
                organisation_employer=GOSH,
                groups=[user.group_name],
            )

            logger.info(f"Seeded {first_name} at {GOSH}.")

<<<<<<< HEAD
                NPDAUserFactory(
                    first_name=first_name,
                    role=user.role,
                    # Assign flags based on user role
                    is_active=is_active,
                    is_staff=is_staff,
                    is_rcpch_audit_team_member=is_rcpch_audit_team_member,
                    is_rcpch_staff=is_rcpch_staff,
                    # organisation_employer=TEST_USER_ORGANISATION,
                    groups=[user.group_name],
                )
        else:
            print("Test users already seeded. Skipping")
=======
>>>>>>> 833a0a9a
<|MERGE_RESOLUTION|>--- conflicted
+++ resolved
@@ -1,4 +1,3 @@
-<<<<<<< HEAD
 """
 Seeds NPDA Users in test db once per session.
 """
@@ -10,17 +9,6 @@
 from django.contrib.auth.models import Group
 
 # NPDA Imports
-=======
-import pytest
-from django.contrib.sessions.middleware import SessionMiddleware
-from django.test.client import RequestFactory
-from django.urls import reverse
-from project.npda.general_functions import (
-    retrieve_pdu_from_organisation_ods_code,
-    retrieve_pdu_list,
-    get_nhs_organisation,
-)
->>>>>>> 833a0a9a
 from project.npda.tests.UserDataClasses import (
     test_user_audit_centre_coordinator_data,
     test_user_audit_centre_editor_data,
@@ -77,20 +65,6 @@
                 is_rcpch_audit_team_member = True
                 first_name = "CLINICAL_AUDIT_TEAM"
 
-            NPDAUserFactory(
-                first_name=first_name,
-                role=user.role,
-                is_active=is_active,
-                is_staff=is_staff,
-                is_rcpch_audit_team_member=is_rcpch_audit_team_member,
-                is_rcpch_staff=is_rcpch_staff,
-                organisation_employer=GOSH,
-                groups=[user.group_name],
-            )
-
-            logger.info(f"Seeded {first_name} at {GOSH}.")
-
-<<<<<<< HEAD
                 NPDAUserFactory(
                     first_name=first_name,
                     role=user.role,
@@ -103,6 +77,4 @@
                     groups=[user.group_name],
                 )
         else:
-            print("Test users already seeded. Skipping")
-=======
->>>>>>> 833a0a9a
+            print("Test users already seeded. Skipping")